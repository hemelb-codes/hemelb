--- conflicted
+++ resolved
@@ -9,13 +9,9 @@
 
 namespace hemelb::reporting
 {
-<<<<<<< HEAD
   namespace reporting
   {
     static const std::string git_revision_number="@HEMELB_REVISION_NUMBER@";
-=======
-    static const std::string mercurial_revision_number="@HEMELB_REVISION_NUMBER@";
->>>>>>> cd41c3a6
     static const std::string build_type="@CMAKE_BUILD_TYPE@";
     static const std::string optimisation="@HEMELB_OPTIMISATION@";
     static const std::string use_sse3="@HEMELB_USE_SSE3@";
@@ -34,32 +30,8 @@
     static const std::string separate_concerns="@HEMELB_SEPARATE_CONCERNS@";
     static const std::string stencil="@HEMELB_STENCIL@";
     class BuildInfo : public Reportable {
-<<<<<<< HEAD
-      void Report(Dict& dictionary){
-        Dict build = dictionary.AddSectionDictionary("BUILD");
-        build.SetValue("REVISION", git_revision_number);
-        build.SetValue("TYPE", build_type);
-        build.SetValue("OPTIMISATION", optimisation);
-        build.SetValue("USE_SSE3", use_sse3);
-        build.SetValue("TIME", build_time);
-        build.SetValue("READING_GROUP_SIZE", reading_group_size);
-        build.SetValue("LATTICE_TYPE", lattice_type);
-        build.SetValue("KERNEL_TYPE", kernel_type);
-        build.SetValue("WALL_BOUNDARY_CONDITION", wall_boundary_condition);
-        build.SetValue("INLET_BOUNDARY_CONDITION", inlet_boundary_condition);
-        build.SetValue("OUTLET_BOUNDARY_CONDITION", outlet_boundary_condition);
-        build.SetValue("WALL_INLET_BOUNDARY_CONDITION", wall_inlet_boundary_condition);
-        build.SetValue("WALL_OUTLET_BOUNDARY_CONDITION", wall_outlet_boundary_condition);
-        build.SetValue("SEPARATE_CONCERNS",separate_concerns);
-        build.SetValue("ALLTOALL_IMPLEMENTATION",alltoall_impl);
-        build.SetValue("GATHERS_IMPLEMENTATION",gathers_impl);
-        build.SetValue("POINTPOINT_IMPLEMENTATION",point_point_impl);
-        build.SetValue("STENCIL", stencil);
-      }
-=======
     public:
         void Report(Dict& dictionary) override;
->>>>>>> cd41c3a6
     };
 }
 #endif // HEMELB_REPORTING_BUILDINFO_H_IN