--- conflicted
+++ resolved
@@ -80,13 +80,8 @@
 
   delete[] lProcIdentifier;
 
-<<<<<<< HEAD
-  hemelb::io::XdrReader myReader = hemelb::io::XdrReader(xdrFile);
-
-=======
-  hemelb::io::XdrFileReader myReader = hemelb::io::XdrFileReader(xdrFile);
-  
->>>>>>> bd5160de
+  hemelb::io::XdrReader myReader = hemelb::io::XdrFileReader(xdrFile);
+
   int i, j, k, ii, jj, kk, l, m, n;
   int flag;
 
@@ -250,6 +245,7 @@
   double par_to_send[10000];
   double nor[3], pos[3];
   int n;
+  int nParamsRead = 0;
 
   if (net->IsCurrentProcTheIOProc())
   {
@@ -267,14 +263,14 @@
     }
     fflush(NULL);
 
-    fscanf(parameters_file, "%i\n", &inlets);
+      nParamsRead = fscanf (parameters_file, "%i\n", &inlets);
 
     allocateInlets(inlets);
 
     for (n = 0; n < inlets; n++)
     {
-      fscanf(parameters_file, "%le %le %le\n", &inlet_density_avg[n],
-             &inlet_density_amp[n], &inlet_density_phs[n]);
+	  nParamsRead = fscanf (parameters_file, "%le %le %le\n",
+				&inlet_density_avg[n], &inlet_density_amp[n], &inlet_density_phs[n]);
 
       inlet_density_avg[n]
           = lbmConvertPressureToLatticeUnits(inlet_density_avg[n]) / Cs2;
@@ -282,14 +278,15 @@
           = lbmConvertPressureGradToLatticeUnits(inlet_density_amp[n]) / Cs2;
       inlet_density_phs[n] *= DEG_TO_RAD;
     }
-    fscanf(parameters_file, "%i\n", &outlets);
+      nParamsRead = fscanf (parameters_file, "%i\n", &outlets);
+
 
     allocateOutlets(outlets);
 
     for (n = 0; n < outlets; n++)
     {
-      fscanf(parameters_file, "%le %le %le\n", &outlet_density_avg[n],
-             &outlet_density_amp[n], &outlet_density_phs[n]);
+	  nParamsRead = fscanf (parameters_file, "%le %le %le\n",
+				&outlet_density_avg[n], &outlet_density_amp[n], &outlet_density_phs[n]);
 
       outlet_density_avg[n]
           = lbmConvertPressureToLatticeUnits(outlet_density_avg[n]) / Cs2;
@@ -307,8 +304,8 @@
       is_inlet_normal_available = 1;
 
       for (n = 0; n < inlets; n++)
-        fscanf(parameters_file, "%le %le %le\n", &lbm_inlet_normal[3 * n],
-               &lbm_inlet_normal[3 * n + 1], &lbm_inlet_normal[3 * n + 2]);
+	    nParamsRead = fscanf (parameters_file, "%le %le %le\n",
+		      &lbm_inlet_normal[3*n], &lbm_inlet_normal[3*n+1], &lbm_inlet_normal[3*n+2]);
     }
     else
     {
@@ -317,17 +314,17 @@
     if (feof(parameters_file) == 0)
     {
       for (n = 0; n < outlets; n++)
-        fscanf(parameters_file, "%le %le %le\n", &nor[0], &nor[1], &nor[2]);
+	    nParamsRead  = fscanf (parameters_file, "%le %le %le\n", &nor[0], &nor[1], &nor[2]);
     }
     if (feof(parameters_file) == 0)
     {
       for (n = 0; n < inlets; n++)
-        fscanf(parameters_file, "%le %le %le\n", &pos[0], &pos[1], &pos[2]);
+	    nParamsRead = fscanf (parameters_file, "%le %le %le\n", &pos[0], &pos[1], &pos[2]);
     }
     if (feof(parameters_file) == 0)
     {
       for (n = 0; n < outlets; n++)
-        fscanf(parameters_file, "%le %le %le\n", &pos[0], &pos[1], &pos[2]);
+	    nParamsRead = fscanf (parameters_file, "%le %le %le\n", &pos[0], &pos[1], &pos[2]);
     }
     fclose(parameters_file);
 
@@ -481,10 +478,6 @@
   int comPeriodDelta, iters;
   int par;
   int shrinked_sites_x, shrinked_sites_y, shrinked_sites_z;
-  int site_i, site_j, site_k;
-  int i, j, k;
-  int l, m, n;
-  int kk;
 
   short int *local_site_data, *gathered_site_data;
 
@@ -538,7 +531,7 @@
 
   fluid_sites_max = 0;
 
-  for (n = 0; n < net->mProcessorCount; n++)
+  for (int n = 0; n < net->mProcessorCount; n++)
   {
     fluid_sites_max = hemelb::util::max(fluid_sites_max, net->mFluidSitesOnEachProcessor[n]);
   }
@@ -571,7 +564,6 @@
   comPeriodDelta = 0;
 
   par = 0;
-  n = -1;
 
   /* The following loops scan over every single macrocell (block). If
    the block is non-empty, it scans the fluid sites within that block
@@ -579,25 +571,21 @@
    converted to physical units and stored in a buffer to send to the
    root processor */
 
-  for (i = 0; i < sites_x; i += block_size)
-  {
-    for (j = 0; j < sites_y; j += block_size)
-    {
-      for (k = 0; k < sites_z; k += block_size)
-      {
-
-        if (net->mProcessorsForEachBlock[++n].ProcessorRankForEachBlockSite == NULL)
-        {
+  int n = -1; // net->proc_block counter
+  for (int i = 0; i < sites_x; i+=block_size) {
+    for (int j = 0; j < sites_y; j+=block_size) {
+      for (int k = 0; k < sites_z; k+=block_size) {
+
+	++n;
+	
+	if (net->mProcessorsForEachBlock[ n ].ProcessorRankForEachBlockSite == NULL) {
           continue;
         }
-        m = -1;
-
-        for (site_i = i; site_i < i + block_size; site_i++)
-        {
-          for (site_j = j; site_j < j + block_size; site_j++)
-          {
-            for (site_k = k; site_k < k + block_size; site_k++)
-            {
+	int m = -1;
+
+	for (int site_i = i; site_i < i + block_size; site_i++) {
+	  for (int site_j = j; site_j < j + block_size; site_j++) {
+	    for (int site_k = k; site_k < k + block_size; site_k++) {
 
               m++;
               if (!net->IsCurrentProcRank(net->mProcessorsForEachBlock[n].ProcessorRankForEachBlockSite[m]))
@@ -611,22 +599,17 @@
               if (my_site_id & (1U << 31U))
                 continue;
 
-              if (net->net_site_data[my_site_id] == FLUID_TYPE)
-              {
-                D3Q15::CalculateDensityVelocityFEq(&f_old[ (my_site_id * (par
-                    + 1) + par) * D3Q15::NUMVECTORS], density, vx, vy, vz, f_eq);
-
-                for (l = 0; l < D3Q15::NUMVECTORS; l++)
-                {
-                  f_neq[l] = f_old[ (my_site_id * (par + 1) + par)
-                      * D3Q15::NUMVECTORS + l] - f_eq[l];
-                }
-
-              }
-              else
-              { // not FLUID_TYPE
-                lbmCalculateBC(&f_old[ (my_site_id * (par + 1) + par)
-                    * D3Q15::NUMVECTORS], net->net_site_data[my_site_id],
+	      if (net->net_site_data[ my_site_id ] == FLUID_TYPE) {
+                D3Q15::CalculateDensityVelocityFEq(&f_old[ (my_site_id * (par + 1) + par)
+                    * D3Q15::NUMVECTORS], density, vx, vy, vz, f_eq);
+		
+		for (unsigned int l = 0; l < D3Q15::NUMVECTORS; l++) {
+		  f_neq[ l ] = f_old[ (my_site_id*(par+1)+par)*D3Q15::NUMVECTORS+l ] - f_eq[ l ];
+		}
+		
+	      } else { // not FLUID_TYPE
+		lbmCalculateBC(&f_old[ (my_site_id*(par+1)+par)*D3Q15::NUMVECTORS ],
+			       net->net_site_data[ my_site_id ],
                                &density, &vx, &vy, &vz, f_neq);
               }
 
@@ -697,7 +680,7 @@
               if (net->IsCurrentProcTheIOProc())
               {
 
-                for (l = 0; l < net->mProcessorCount * communication_period; l++)
+                for (int l = 0; l < net->mProcessorCount * communication_period; l++)
                 {
                   if (gathered_site_data[l * 3 + 0] == -1)
                     continue;
@@ -706,11 +689,9 @@
                   gathered_site_data[l * 3 + 1] -= site_min_y;
                   gathered_site_data[l * 3 + 2] -= site_min_z;
 
-                  snap << gathered_site_data[l * 3 + 0] << gathered_site_data[l
-                      * 3 + 1] << gathered_site_data[l * 3 + 2];
-
-                  for (kk = 0; kk < MACROSCOPIC_PARS; kk++)
-                  {
+		  snap << gathered_site_data[ l*3+0 ] << gathered_site_data[ l*3+1 ]<< gathered_site_data[ l*3+2 ];
+		  
+		  for (int kk = 0; kk < MACROSCOPIC_PARS; kk++) {
                     snap << gathered_flow_field[MACROSCOPIC_PARS * l + kk];
                   }
                   snap << hemelb::io::Writer::eol;
@@ -718,8 +699,7 @@
 
               }
 
-              for (l = 0; l < communication_period; l++)
-              {
+	      for (int l = 0; l < communication_period; l++) {
                 local_site_data[l * 3] = -1;
               }
 
@@ -752,7 +732,7 @@
 
       if (net->IsCurrentProcTheIOProc())
       {
-        for (l = 0; l < net->mProcessorCount * communication_period; l++)
+        for (int l = 0; l < net->mProcessorCount * communication_period; l++)
         {
 
           if (gathered_site_data[l * 3 + 0] == -1)
@@ -765,7 +745,7 @@
           snap << gathered_site_data[l * 3 + 0]
               << gathered_site_data[l * 3 + 1] << gathered_site_data[l * 3 + 2];
 
-          for (kk = 0; kk < MACROSCOPIC_PARS; kk++)
+          for (int kk = 0; kk < MACROSCOPIC_PARS; kk++)
           {
             snap << gathered_flow_field[MACROSCOPIC_PARS * l + kk];
           }
@@ -773,7 +753,7 @@
         }
       }
 
-      for (l = 0; l < communication_period; l++)
+      for (int l = 0; l < communication_period; l++)
       {
         local_site_data[l * 3] = -1;
       }
