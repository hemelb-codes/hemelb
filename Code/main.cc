#include <stdlib.h>
#include <stdio.h>
#include <math.h>

#include "constants.h"
#include "util/fileutils.h"
#include "util/utilityFunctions.h"
#include "lb/lb.h"
#include "log/Logger.h"

#include "SimConfig.h"
#include "SimulationMaster.h"

#include "debug/Debugger.h"

void PrintUsage(char *progname)
{
  printf("-!-!-!-!-!-!-!-!-!-!-!-!");
  printf("Correct usage: %s [-<Parameter Name> <Parameter Value>]* \n", progname);
  printf("Parameter name and significance:\n");
  printf("-in \t Path to the configuration xml file (default is config.xml)\n");
  printf("-out \t Path to the output folder (default is based on input file, e.g. config_xml_results)\n");
  printf("-s \t Number of snapshots to take per cycle (default 10)\n");
  printf("-i \t Number of images to create per cycle (default is 10)\n");
  printf("-ss \t Steering session identifier (default is 1)\n");
  printf("-!-!-!-!-!-!-!-!-!-!-!-!");
}

int main(int argc, char *argv[])
{
  // main function needed to perform the entire simulation. Some
  // simulation paramenters and performance statistics are outputted on
  // standard output

  SimulationMaster lMaster = SimulationMaster(argc, argv);

  // This is currently where all default command-line arguments are.
  std::string lInputFile = "config.xml";
  std::string lOutputDir = "";
  unsigned int lSnapshotsPerCycle = 10;
  unsigned int lImagesPerCycle = 10;
  unsigned int lSteeringSessionId = 1;

  // There should be an odd number of arguments since the parameters occur in pairs.
  if ( (argc % 2) == 0)
  {
    if (lMaster.IsCurrentProcTheIOProc())
    {
      PrintUsage(argv[0]);
    }
    lMaster.Abort();
  }

  // All arguments are parsed in pairs, one is a "-<paramName>" type, and one
  // is the <parametervalue>.
  for (int ii = 1; ii < argc; ii += 2)
  {
    char* lParamName = argv[ii];
    char* lParamValue = argv[ii + 1];
    if (strcmp(lParamName, "-in") == 0)
    {
      lInputFile = std::string(lParamValue);
    }
    else if (strcmp(lParamName, "-out") == 0)
    {
      lOutputDir = std::string(lParamValue);
    }
    else if (strcmp(lParamName, "-s") == 0)
    {
      char * dummy;
      lSnapshotsPerCycle = (unsigned int) (strtoul(lParamValue, &dummy, 10));
    }
    else if (strcmp(lParamName, "-i") == 0)
    {
      char *dummy;
      lImagesPerCycle = (unsigned int) (strtoul(lParamValue, &dummy, 10));
    }
    else if (strcmp(lParamName, "-ss") == 0)
    {
      char *dummy;
      lSteeringSessionId = (unsigned int) (strtoul(lParamValue, &dummy, 10));
    }
    else
    {
      if (lMaster.IsCurrentProcTheIOProc())
      {
        PrintUsage(argv[0]);
      }
      lMaster.Abort();
    }
  }

  hemelb::SimConfig *lSimulationConfig = hemelb::SimConfig::Load(lInputFile.c_str());

  unsigned long lLastForwardSlash = lInputFile.rfind('/');
  if (lOutputDir.length() == 0)
  {
    lOutputDir = ( (lLastForwardSlash == std::string::npos)
    ? "./"
    : lInputFile.substr(0, lLastForwardSlash))
+      "results";
    }

  FILE *timings_ptr = NULL;
  std::string image_directory = lOutputDir + "/Images/";
  std::string snapshot_directory = lOutputDir + "/Snapshots/";

  // Actually create the directories.

  if (lMaster.IsCurrentProcTheIOProc())
  {
    if (hemelb::util::DoesDirectoryExist(lOutputDir.c_str()))
    {
      hemelb::log::Logger::Log<hemelb::log::Info, hemelb::log::Singleton>("\nOutput directory \"%s\" already exists. Exiting.",
                                                                          lOutputDir.c_str());
      lMaster.Abort();
    }

    hemelb::util::MakeDirAllRXW(lOutputDir);
    hemelb::util::MakeDirAllRXW(image_directory);
    hemelb::util::MakeDirAllRXW(snapshot_directory);

    // Save the computed config out to disk in the output directory so we have
    // a record of the total state used.
    std::string lFileNameComponent = std::string( (lLastForwardSlash == std::string::npos)
    ? lInputFile
    : lInputFile.substr(lLastForwardSlash))
<<<<<<< HEAD
;    lSimulationConfig->Save(lOutputDir + "/" + lFileNameComponent);
=======
;
    lSimulationConfig->Save(lOutputDir + "/" + lFileNameComponent);
>>>>>>> 54f3e8b1

    char timings_name[256];
    char procs_string[256];

    sprintf(procs_string, "%i", lMaster.GetProcessorCount());
    strcpy(timings_name, lOutputDir.c_str());
    strcat(timings_name, "/timings");
    strcat(timings_name, procs_string);
    strcat(timings_name, ".asc");
    timings_ptr = fopen(timings_name, "w");
    fprintf(timings_ptr, "***********************************************************\n");
    fprintf(timings_ptr, "Opening config file:\n %s\n", lInputFile.c_str());
  }

  lMaster.Initialise(lSimulationConfig, lImagesPerCycle, (int) lSteeringSessionId, timings_ptr);

  lMaster.RunSimulation(image_directory, snapshot_directory, lSnapshotsPerCycle, lImagesPerCycle);

  if (lMaster.IsCurrentProcTheIOProc())
  {
    fclose(timings_ptr);
  }

  delete lSimulationConfig;

  return (0);
}
<|MERGE_RESOLUTION|>--- conflicted
+++ resolved
@@ -96,10 +96,9 @@
   if (lOutputDir.length() == 0)
   {
     lOutputDir = ( (lLastForwardSlash == std::string::npos)
-    ? "./"
-    : lInputFile.substr(0, lLastForwardSlash))
-+      "results";
-    }
+      ? "./"
+      : lInputFile.substr(0, lLastForwardSlash)) + "results";
+  }
 
   FILE *timings_ptr = NULL;
   std::string image_directory = lOutputDir + "/Images/";
@@ -123,14 +122,9 @@
     // Save the computed config out to disk in the output directory so we have
     // a record of the total state used.
     std::string lFileNameComponent = std::string( (lLastForwardSlash == std::string::npos)
-    ? lInputFile
-    : lInputFile.substr(lLastForwardSlash))
-<<<<<<< HEAD
-;    lSimulationConfig->Save(lOutputDir + "/" + lFileNameComponent);
-=======
-;
+      ? lInputFile
+      : lInputFile.substr(lLastForwardSlash));
     lSimulationConfig->Save(lOutputDir + "/" + lFileNameComponent);
->>>>>>> 54f3e8b1
 
     char timings_name[256];
     char procs_string[256];
