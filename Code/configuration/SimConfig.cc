#include "configuration/SimConfig.h"

#include <string>
#include <iostream>
#include <sstream>
#include <unistd.h>
#include <cstdlib>

#include "util/fileutils.h"
#include "debug/Debugger.h"

namespace hemelb
{
  namespace configuration
  {
    // TODO really, the functions that take a TiXML object, a bool, a string and some basic type
    // should go into some Tiny XML abstraction layer. This would remove the need for the IOLet
    // types to know about the SimConfig object (and get rid of a circular dependency).

    SimConfig::SimConfig()
    {
      // This constructor only exists to prevent instantiation without
      // using the static load method.
    }

    SimConfig::~SimConfig()
    {
      for (unsigned outputNumber = 0; outputNumber < propertyOutputs.size(); ++outputNumber)
      {
        delete propertyOutputs[outputNumber];
      }
    }

    SimConfig *SimConfig::Load(const char *iPath)
    {
      util::check_file(iPath);
      TiXmlDocument *lConfigFile = new TiXmlDocument();
      lConfigFile->LoadFile(iPath);

      SimConfig *lRet = new SimConfig();

      lRet->DoIO(lConfigFile->FirstChildElement(), true);
      lRet->DataFilePath = util::NormalizePathRelativeToPath(lRet->DataFilePath, iPath);
      delete lConfigFile;

      return lRet;
    }

    void SimConfig::Save(std::string iPath)
    {
      TiXmlDocument lConfigFile;
      TiXmlDeclaration * lDeclaration = new TiXmlDeclaration("1.0", "", "");
      TiXmlElement *lTopElement = new TiXmlElement("hemelbsettings");

      lConfigFile.LinkEndChild(lDeclaration);
      lConfigFile.LinkEndChild(lTopElement);

      DoIO(lTopElement, false);

      lConfigFile.SaveFile(iPath);
    }

    void SimConfig::DoIO(TiXmlElement *topNode, bool isLoading)
    {
      TiXmlElement* simulationElement = GetChild(topNode, "simulation", isLoading);
      DoIOForULong(simulationElement, "cycles", isLoading, NumCycles);
      DoIOForLong(simulationElement, "cyclesteps", isLoading, StepsPerCycle);
      DoIOForStressType(simulationElement, "stresstype", isLoading, StressType);

      TiXmlElement* geometryElement = GetChild(topNode, "geometry", isLoading);
      if (geometryElement != NULL)
      {
        DoIOForString(GetChild(geometryElement, "datafile", isLoading), "path", isLoading, DataFilePath);
      }

      DoIOForInOutlets(GetChild(topNode, "inlets", isLoading), isLoading, Inlets, "inlet");
      DoIOForInOutlets(GetChild(topNode, "outlets", isLoading), isLoading, Outlets, "outlet");

      TiXmlElement* visualisationElement = GetChild(topNode, "visualisation", isLoading);
      DoIOForFloatVector(GetChild(visualisationElement, "centre", isLoading), isLoading, VisCentre);
      TiXmlElement *lOrientationElement = GetChild(visualisationElement, "orientation", isLoading);
      DoIOForFloat(lOrientationElement, "longitude", isLoading, VisLongitude);
      DoIOForFloat(lOrientationElement, "latitude", isLoading, VisLatitude);

      TiXmlElement *displayElement = GetChild(visualisationElement, "display", isLoading);

      DoIOForFloat(displayElement, "zoom", isLoading, VisZoom);
      DoIOForFloat(displayElement, "brightness", isLoading, VisBrightness);

      TiXmlElement *rangeElement = GetChild(visualisationElement, "range", isLoading);

      DoIOForFloat(rangeElement, "maxvelocity", isLoading, MaxVelocity);
      DoIOForFloat(rangeElement, "maxstress", isLoading, MaxStress);

      TiXmlElement* propertyExtractionElement = GetChild(topNode, "properties", isLoading);
      DoIOForProperties(propertyExtractionElement, isLoading);
    }

    void SimConfig::DoIOForFloat(TiXmlElement* iParent, std::string iAttributeName, bool iIsLoading, float &value)
    {
      if (iIsLoading)
      {
        char *dummy;
        value = (float) std::strtod(iParent->Attribute(iAttributeName)->c_str(), &dummy);
      }
      else
      {
        // This should be ample.
        std::stringstream output(std::stringstream::out);

        output.precision(6);

        // %g uses the shorter of decimal / mantissa-exponent notations.
        // 6 significant figures will be written.
        output << value;

        iParent->SetAttribute(iAttributeName, output.str());
      }
    }

    void SimConfig::DoIOForDouble(TiXmlElement* iParent, std::string iAttributeName, bool iIsLoading, double &value)
    {
      if (iIsLoading)
      {
        const std::string* data = iParent->Attribute(iAttributeName);

        if (data != NULL)
        {
          char *dummy;
          value = std::strtod(iParent->Attribute(iAttributeName)->c_str(), &dummy);
        }
        else
        {
          value = 0.0;
        }
      }
      else
      {
        // This should be ample.
        std::stringstream output(std::stringstream::out);

        output.precision(6);

        // %g uses the shorter of decimal / mantissa-exponent notations.
        // 6 significant figures will be written.
        output << value;

        iParent->SetAttribute(iAttributeName, output.str());
      }
    }

    void SimConfig::DoIOForString(TiXmlElement* iParent,
                                  std::string iAttributeName,
                                  bool iIsLoading,
                                  std::string &iValue)
    {
      if (iIsLoading)
      {
        // Compare to 0 not NULL, because that's what Attribute in TinyXml returns
        if (iParent->Attribute(iAttributeName) == 0)
        {
          iValue = "";
        }
        else
        {
          iValue = std::string(iParent->Attribute(iAttributeName)->c_str());
        }
      }
      else
      {
        if (iValue != "")
        {
          iParent->SetAttribute(iAttributeName, iValue);
        }
      }
    }

    void SimConfig::DoIOForLong(TiXmlElement* iParent, std::string iAttributeName, bool iIsLoading, long &bValue)
    {
      if (iIsLoading)
      {
        char *dummy;
        // Read in, in base 10.
        bValue = std::strtol(iParent->Attribute(iAttributeName)->c_str(), &dummy, 10);
      }
      else
      {
        // This should be ample.
        std::stringstream output(std::stringstream::out);

        output << bValue;

        iParent->SetAttribute(iAttributeName, output.str());
      }
    }

    void SimConfig::DoIOForULong(TiXmlElement* iParent,
                                 std::string iAttributeName,
                                 bool iIsLoading,
                                 unsigned long &bValue)
    {
      if (iIsLoading)
      {
        char *dummy;
        // Read in, in base 10.
        bValue = std::strtoul(iParent->Attribute(iAttributeName)->c_str(), &dummy, 10);
      }
      else
      {
        // This should be ample.
        std::stringstream output(std::stringstream::out);

        output << bValue;

        iParent->SetAttribute(iAttributeName, output.str());
      }
    }

    void SimConfig::DoIOForStressType(TiXmlElement* iXmlNode,
                                      std::string iAttributeName,
                                      bool iIsLoading,
                                      lb::StressTypes &value)
    {
      if (iIsLoading)
      {
        char *dummy;
        // Read in, in base 10.
        value = (lb::StressTypes) std::strtol(iXmlNode->Attribute(iAttributeName)->c_str(), &dummy, 10);
      }
      else
      {
        std::stringstream output(std::stringstream::out);

        output << (int) value;

        iXmlNode->SetAttribute(iAttributeName, output.str());
      }
    }

<<<<<<< HEAD
    void SimConfig::DoIOForInOutlets(TiXmlElement *iParent, bool iIsLoading, std::vector<
        lb::boundaries::iolets::InOutLet*> &bResult, std::string iChildNodeName)
=======
    void SimConfig::DoIOForInOutlets(TiXmlElement *iParent,
                                     bool iIsLoading,
                                     std::vector<lb::boundaries::iolets::InOutLet*> &bResult,
                                     std::string iChildNodeName)
>>>>>>> 14d31f49
    {
      if (iIsLoading)
      {
        TiXmlElement *lCurrentLet = iParent->FirstChildElement(iChildNodeName);

        while (lCurrentLet != NULL)
        {
          // Determine which InOutlet to create
          // This is done by checking if a path is specified
          std::string PFilePath;
          DoIOForString(GetChild(GetChild(iParent, iChildNodeName, iIsLoading), "pressure", iIsLoading),
                        "path",
                        iIsLoading,
                        PFilePath);
          lb::boundaries::iolets::InOutLet *lNew;
          if (PFilePath == "")
          {
            // If no file is specified we use a cosine trace
            lNew = new lb::boundaries::iolets::InOutLetCosine();
          }
          else
          {
            // If there is a file specified we use it
            lNew = new lb::boundaries::iolets::InOutLetFile();
          }

          lNew->DoIO(GetChild(iParent, iChildNodeName, iIsLoading), iIsLoading, this);
          bResult.push_back(lNew);
          lCurrentLet = lCurrentLet->NextSiblingElement(iChildNodeName);
        }
      }
      else
      {
        for (unsigned int ii = 0; ii < bResult.size(); ii++)
        {
          // NB we're good up to 99 io-lets here.
          bResult[ii]->DoIO(GetChild(iParent, iChildNodeName, iIsLoading), iIsLoading, this);
        }
      }
    }

    void SimConfig::DoIOForProperties(TiXmlElement *iXmlNode, bool iIsLoading)
    {
      if (iIsLoading && iXmlNode == NULL)
      {
        return;
      }

      TiXmlElement *lCurrentLet = iXmlNode->FirstChildElement();

      while (lCurrentLet != NULL)
      {
<<<<<<< HEAD
        extraction::PropertyOutputFile output;
=======
        extraction::PropertyOutputFile* output = new extraction::PropertyOutputFile();
>>>>>>> 14d31f49

        DoIOForPropertyOutputFile(lCurrentLet, iIsLoading, output);
        propertyOutputs.push_back(output);

        lCurrentLet = lCurrentLet->NextSiblingElement();
      }
    }

    void SimConfig::DoIOForPropertyOutputFile(TiXmlElement *iXmlNode,
                                              bool iIsLoading,
<<<<<<< HEAD
                                              extraction::PropertyOutputFile& file)
    {
      if (iIsLoading)
      {
        DoIOForString(iXmlNode, "filename", iIsLoading, file.filename);

        char* dummy;
        file.frequency = strtoul(iXmlNode->Attribute("frequency"), &dummy, 10);
=======
                                              extraction::PropertyOutputFile* file)
    {
      if (iIsLoading)
      {
        DoIOForString(iXmlNode, "file", iIsLoading, file->filename);

        char* dummy;
        file->frequency = strtoul(iXmlNode->Attribute("frequency"), &dummy, 10);
>>>>>>> 14d31f49

        TiXmlElement* propertyElement = iXmlNode->FirstChildElement();

        if (iIsLoading)
        {
          if (propertyElement->ValueStr().compare("planegeometry") == 0)
          {
            extraction::PlaneGeometrySelector* plane = NULL;
            DoIOForPlaneGeometry(propertyElement, iIsLoading, plane);
<<<<<<< HEAD
            file.geometry = plane;
=======
            file->geometry = plane;
>>>>>>> 14d31f49
          }
          else if (propertyElement->ValueStr().compare("linegeometry") == 0)
          {
            extraction::LineGeometrySelector* line = NULL;
            DoIOForLineGeometry(propertyElement, iIsLoading, line);
<<<<<<< HEAD
            file.geometry = line;
=======
            file->geometry = line;
>>>>>>> 14d31f49
          }
          else if (propertyElement->ValueStr().compare("wholegeometry") == 0)
          {
            extraction::WholeGeometrySelector* whole = new extraction::WholeGeometrySelector();
<<<<<<< HEAD
            file.geometry = whole;
=======
            file->geometry = whole;
>>>>>>> 14d31f49
          }
          else
          {
            log::Logger::Log<log::Info, log::OnePerCore>("Unrecognised geometry type: %s", iXmlNode->Value());
            exit(1);
          }

          TiXmlElement *lCurrentLet = propertyElement->FirstChildElement("field");

          while (lCurrentLet != NULL)
          {
            extraction::OutputField outputField;

            DoIOForPropertyField(lCurrentLet, iIsLoading, outputField);
<<<<<<< HEAD
            file.fields.push_back(outputField);
=======
            file->fields.push_back(outputField);
>>>>>>> 14d31f49

            lCurrentLet = lCurrentLet->NextSiblingElement("field");
          }
        }
      }
    }

<<<<<<< HEAD
    void SimConfig::DoIOForLineGeometry(TiXmlElement *iXmlNode, bool iIsLoading, extraction::LineGeometrySelector* line)
    {
      TiXmlElement* point1 = GetChild(iXmlNode, "point", iIsLoading);
      TiXmlElement* point2 = iIsLoading
        ? point1->NextSiblingElement("point")
        : GetChild(iXmlNode, "point", iIsLoading);
=======
    void SimConfig::DoIOForLineGeometry(TiXmlElement *iXmlNode,
                                        bool iIsLoading,
                                        extraction::LineGeometrySelector*& line)
    {
      TiXmlElement* point1 = GetChild(iXmlNode, "point", iIsLoading);
      TiXmlElement* point2 = iIsLoading ?
        point1->NextSiblingElement("point") :
        GetChild(iXmlNode, "point", iIsLoading);
>>>>>>> 14d31f49

      util::Vector3D<float> mutableVector;
      util::Vector3D<float> mutableVector2;

      if (iIsLoading)
      {
        DoIOForFloatVector(point1, iIsLoading, mutableVector);
        DoIOForFloatVector(point2, iIsLoading, mutableVector2);

        line = new extraction::LineGeometrySelector(mutableVector, mutableVector2);
      }
      else
      {
        mutableVector = line->GetEndpoint1();
        mutableVector2 = line->GetEndpoint2();

        DoIOForFloatVector(point1, iIsLoading, mutableVector);
        DoIOForFloatVector(point2, iIsLoading, mutableVector2);
      }
    }

    void SimConfig::DoIOForPlaneGeometry(TiXmlElement *iXmlNode,
                                         bool iIsLoading,
<<<<<<< HEAD
                                         extraction::PlaneGeometrySelector* plane)
=======
                                         extraction::PlaneGeometrySelector*& plane)
>>>>>>> 14d31f49
    {
      TiXmlElement* point1 = GetChild(iXmlNode, "point", iIsLoading);
      TiXmlElement* normal = GetChild(iXmlNode, "normal", iIsLoading);

      util::Vector3D<float> mutableVector;
      util::Vector3D<float> mutableVector2;

      if (iIsLoading)
      {
        DoIOForFloatVector(point1, iIsLoading, mutableVector);
        DoIOForFloatVector(normal, iIsLoading, mutableVector2);

        const char* radiusAttribute = iXmlNode->Attribute("radius");

        if (radiusAttribute == NULL)
        {
          plane = new extraction::PlaneGeometrySelector(mutableVector, mutableVector2);
        }
        else
        {
          char* dummy;
          float radius = (float) std::strtod(radiusAttribute, &dummy);
          plane = new extraction::PlaneGeometrySelector(mutableVector, mutableVector2, radius);
        }
      }
      else
      {
        mutableVector = plane->GetPoint();
        mutableVector = plane->GetNormal();
        float radius = plane->GetRadius();

        DoIOForFloatVector(point1, iIsLoading, mutableVector);
        DoIOForFloatVector(normal, iIsLoading, mutableVector2);
        iXmlNode->SetAttribute("radius", radius);
      }
    }

    void SimConfig::DoIOForPropertyField(TiXmlElement *iXmlNode, bool iIsLoading, extraction::OutputField& field)
    {
      std::string type;
      DoIOForString(iXmlNode, "type", iIsLoading, type);
      DoIOForString(iXmlNode, "name", iIsLoading, field.name);

      // Default name is identical to type.
      if (iIsLoading && field.name.length() == 0)
      {
        field.name = type;
      }

      if (type.compare("pressure") == 0)
      {
        field.type = extraction::OutputField::Pressure;
      }
      else if (type.compare("velocity") == 0)
      {
        field.type = extraction::OutputField::Velocity;
      }
      else if (type.compare("vonmisesstress") == 0)
      {
        field.type = extraction::OutputField::VonMisesStress;
      }
      else if (type.compare("shearstress") == 0)
      {
        field.type = extraction::OutputField::ShearStress;
      }
      else
      {
        log::Logger::Log<log::Info, log::OnePerCore>("Unrecognised field type (%s) in xml file", type.c_str());
        exit(1);
      }
    }

    void SimConfig::DoIOForCosineInOutlet(TiXmlElement *iParent,
                                          bool iIsLoading,
                                          lb::boundaries::iolets::InOutLetCosine* const value)
    {
      TiXmlElement* lPositionElement = GetChild(iParent, "position", iIsLoading);
      TiXmlElement* lNormalElement = GetChild(iParent, "normal", iIsLoading);
      TiXmlElement* lPressureElement = GetChild(iParent, "pressure", iIsLoading);

      DoIOForDouble(lPressureElement, "mean", iIsLoading, value->PressureMeanPhysical);
      DoIOForDouble(lPressureElement, "amplitude", iIsLoading, value->PressureAmpPhysical);
      DoIOForDouble(lPressureElement, "phase", iIsLoading, value->Phase);
      value->PressureMinPhysical = value->PressureMeanPhysical - value->PressureAmpPhysical;
      value->PressureMaxPhysical = value->PressureMeanPhysical + value->PressureAmpPhysical;

      DoIOForFloatVector(lPositionElement, iIsLoading, value->Position);
      DoIOForFloatVector(lNormalElement, iIsLoading, value->Normal);
    }

    void SimConfig::DoIOForFileInOutlet(TiXmlElement *iParent,
                                        bool iIsLoading,
                                        lb::boundaries::iolets::InOutLetFile* const value)
    {
      TiXmlElement* lPositionElement = GetChild(iParent, "position", iIsLoading);
      TiXmlElement* lNormalElement = GetChild(iParent, "normal", iIsLoading);
      TiXmlElement* lPressureElement = GetChild(iParent, "pressure", iIsLoading);

      DoIOForString(lPressureElement, "path", iIsLoading, value->PressureFilePath);

      DoIOForFloatVector(lPositionElement, iIsLoading, value->Position);
      DoIOForFloatVector(lNormalElement, iIsLoading, value->Normal);
    }

    void SimConfig::DoIOForFloatVector(TiXmlElement *iParent, bool iIsLoading, util::Vector3D<float> &iValue)
    {
      DoIOForFloat(iParent, "x", iIsLoading, iValue.x);
      DoIOForFloat(iParent, "y", iIsLoading, iValue.y);
      DoIOForFloat(iParent, "z", iIsLoading, iValue.z);
    }

    TiXmlElement *SimConfig::GetChild(TiXmlElement *iParent, std::string iChildNodeName, bool iIsLoading)
    {
      if (iIsLoading)
      {
        return iParent->FirstChildElement(iChildNodeName);
      }
      else
      {
        TiXmlElement* lNewChild = new TiXmlElement(iChildNodeName);
        iParent->LinkEndChild(lNewChild);
        return lNewChild;
      }
    }
  }
}<|MERGE_RESOLUTION|>--- conflicted
+++ resolved
@@ -237,15 +237,10 @@
       }
     }
 
-<<<<<<< HEAD
-    void SimConfig::DoIOForInOutlets(TiXmlElement *iParent, bool iIsLoading, std::vector<
-        lb::boundaries::iolets::InOutLet*> &bResult, std::string iChildNodeName)
-=======
     void SimConfig::DoIOForInOutlets(TiXmlElement *iParent,
                                      bool iIsLoading,
                                      std::vector<lb::boundaries::iolets::InOutLet*> &bResult,
                                      std::string iChildNodeName)
->>>>>>> 14d31f49
     {
       if (iIsLoading)
       {
@@ -298,11 +293,7 @@
 
       while (lCurrentLet != NULL)
       {
-<<<<<<< HEAD
-        extraction::PropertyOutputFile output;
-=======
         extraction::PropertyOutputFile* output = new extraction::PropertyOutputFile();
->>>>>>> 14d31f49
 
         DoIOForPropertyOutputFile(lCurrentLet, iIsLoading, output);
         propertyOutputs.push_back(output);
@@ -313,16 +304,6 @@
 
     void SimConfig::DoIOForPropertyOutputFile(TiXmlElement *iXmlNode,
                                               bool iIsLoading,
-<<<<<<< HEAD
-                                              extraction::PropertyOutputFile& file)
-    {
-      if (iIsLoading)
-      {
-        DoIOForString(iXmlNode, "filename", iIsLoading, file.filename);
-
-        char* dummy;
-        file.frequency = strtoul(iXmlNode->Attribute("frequency"), &dummy, 10);
-=======
                                               extraction::PropertyOutputFile* file)
     {
       if (iIsLoading)
@@ -331,7 +312,6 @@
 
         char* dummy;
         file->frequency = strtoul(iXmlNode->Attribute("frequency"), &dummy, 10);
->>>>>>> 14d31f49
 
         TiXmlElement* propertyElement = iXmlNode->FirstChildElement();
 
@@ -341,30 +321,18 @@
           {
             extraction::PlaneGeometrySelector* plane = NULL;
             DoIOForPlaneGeometry(propertyElement, iIsLoading, plane);
-<<<<<<< HEAD
-            file.geometry = plane;
-=======
             file->geometry = plane;
->>>>>>> 14d31f49
           }
           else if (propertyElement->ValueStr().compare("linegeometry") == 0)
           {
             extraction::LineGeometrySelector* line = NULL;
             DoIOForLineGeometry(propertyElement, iIsLoading, line);
-<<<<<<< HEAD
-            file.geometry = line;
-=======
             file->geometry = line;
->>>>>>> 14d31f49
           }
           else if (propertyElement->ValueStr().compare("wholegeometry") == 0)
           {
             extraction::WholeGeometrySelector* whole = new extraction::WholeGeometrySelector();
-<<<<<<< HEAD
-            file.geometry = whole;
-=======
             file->geometry = whole;
->>>>>>> 14d31f49
           }
           else
           {
@@ -379,11 +347,7 @@
             extraction::OutputField outputField;
 
             DoIOForPropertyField(lCurrentLet, iIsLoading, outputField);
-<<<<<<< HEAD
-            file.fields.push_back(outputField);
-=======
             file->fields.push_back(outputField);
->>>>>>> 14d31f49
 
             lCurrentLet = lCurrentLet->NextSiblingElement("field");
           }
@@ -391,14 +355,6 @@
       }
     }
 
-<<<<<<< HEAD
-    void SimConfig::DoIOForLineGeometry(TiXmlElement *iXmlNode, bool iIsLoading, extraction::LineGeometrySelector* line)
-    {
-      TiXmlElement* point1 = GetChild(iXmlNode, "point", iIsLoading);
-      TiXmlElement* point2 = iIsLoading
-        ? point1->NextSiblingElement("point")
-        : GetChild(iXmlNode, "point", iIsLoading);
-=======
     void SimConfig::DoIOForLineGeometry(TiXmlElement *iXmlNode,
                                         bool iIsLoading,
                                         extraction::LineGeometrySelector*& line)
@@ -407,7 +363,6 @@
       TiXmlElement* point2 = iIsLoading ?
         point1->NextSiblingElement("point") :
         GetChild(iXmlNode, "point", iIsLoading);
->>>>>>> 14d31f49
 
       util::Vector3D<float> mutableVector;
       util::Vector3D<float> mutableVector2;
@@ -431,11 +386,7 @@
 
     void SimConfig::DoIOForPlaneGeometry(TiXmlElement *iXmlNode,
                                          bool iIsLoading,
-<<<<<<< HEAD
-                                         extraction::PlaneGeometrySelector* plane)
-=======
                                          extraction::PlaneGeometrySelector*& plane)
->>>>>>> 14d31f49
     {
       TiXmlElement* point1 = GetChild(iXmlNode, "point", iIsLoading);
       TiXmlElement* normal = GetChild(iXmlNode, "normal", iIsLoading);
