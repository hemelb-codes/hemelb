--- conflicted
+++ resolved
@@ -17,16 +17,9 @@
 {
   namespace colloids
   {
-<<<<<<< HEAD
-    Particle::Particle(const geometry::LatticeData* const latDatLBM,
-                       io::xml::XmlAbstractionLayer& xml,
-                       lb::MacroscopicPropertyCache& propertyCache) :
-      PersistedParticle(xml), latDatLBM(latDatLBM), propertyCache(propertyCache)
-=======
     Particle::Particle(const geometry::LatticeData& latDatLBM,
                        io::xml::XmlAbstractionLayer& xml) :
       PersistedParticle(xml)
->>>>>>> 7d780ad5
     {
       // updating position with zero velocity and zero body force is necessary
       // because of the side-effect that sets owner rank from the new position
@@ -35,22 +28,12 @@
       bodyForces *= 0.0;
       UpdatePosition(latDatLBM);
 
-<<<<<<< HEAD
-      log::Logger::Log<log::Trace, log::OnePerCore>("In colloids::Particle::ctor, id: %i, a0: %g, ah: %g, position: {%g,%g,%g}\n",
-                                                    particleId,
-                                                    smallRadius_a0,
-                                                    largeRadius_ah,
-                                                    globalPosition.x,
-                                                    globalPosition.y,
-                                                    globalPosition.z);
-=======
       OutputInformation();
-      if (log::Logger::ShouldDisplay<log::Debug>())
-        log::Logger::Log<log::Debug, log::OnePerCore>(
+      if (log::Logger::ShouldDisplay<log::Trace>())
+        log::Logger::Log<log::Trace, log::OnePerCore>(
           "In colloids::Particle::ctor, id: %i, a0: %g, ah: %g, position: {%g,%g,%g}\n",
           particleId, smallRadius_a0, largeRadius_ah,
           globalPosition.x, globalPosition.y, globalPosition.z);
->>>>>>> 7d780ad5
     }
 
     const bool Particle::operator<(const Particle& other) const
@@ -78,7 +61,7 @@
 
     const void Particle::OutputInformation() const
     {
-        log::Logger::Log<log::Info, log::OnePerCore>(
+        log::Logger::Log<log::Trace, log::OnePerCore>(
           "In colloids::Particle::OutputInformation, id: %i, owner: %i, drag %g, mass %g, position: {%g,%g,%g}, velocity: {%g,%g,%g}, bodyForces: {%g,%g,%g}\n",
           particleId, ownerRank, CalculateDragCoefficient(), mass,
           globalPosition.x, globalPosition.y, globalPosition.z,
@@ -107,28 +90,14 @@
 
     const void Particle::UpdatePosition(const geometry::LatticeData& latDatLBM)
     {
-<<<<<<< HEAD
-      log::Logger::Log<log::Trace, log::OnePerCore>("In colloids::Particle::UpdatePosition, id: %i,\nposition: {%g,%g,%g}\nvelocity: {%g,%g,%g}\nbodyForces: {%g,%g,%g}\n",
-                                                    particleId,
-                                                    globalPosition.x,
-                                                    globalPosition.y,
-                                                    globalPosition.z,
-                                                    velocity.x,
-                                                    velocity.y,
-                                                    velocity.z,
-                                                    bodyForces.x,
-                                                    bodyForces.y,
-                                                    bodyForces.z);
-=======
       // first, update the position: newPosition = oldPosition + velocity + bodyForces * drag
       // then,  update the owner rank for the particle based on its new position
 
-      if (log::Logger::ShouldDisplay<log::Debug>())
-        log::Logger::Log<log::Debug, log::OnePerCore>(
+      if (log::Logger::ShouldDisplay<log::Trace>())
+        log::Logger::Log<log::Trace, log::OnePerCore>(
           "In colloids::Particle::UpdatePosition, id: %i,\nposition: {%g,%g,%g}\nvelocity: {%g,%g,%g}\nbodyForces: {%g,%g,%g}\n",
           particleId, globalPosition.x, globalPosition.y, globalPosition.z,
           velocity.x, velocity.y, velocity.z, bodyForces.x, bodyForces.y, bodyForces.z);
->>>>>>> 7d780ad5
 
       globalPosition += GetVelocity();
 
@@ -143,17 +112,16 @@
       isValid = (procId != BIG_NUMBER2);
       if (isValid && (ownerRank != procId))
       {
-        log::Logger::Log<log::Info, log::OnePerCore>(
+        log::Logger::Log<log::Debug, log::OnePerCore>(
           "Changing owner of particle %i from %i to %i - %s\n",
           particleId, ownerRank, procId, isValid ? "valid" : "INVALID");
         ownerRank = procId;
       }
 
-      log::Logger::Log<log::Trace, log::OnePerCore>("In colloids::Particle::UpdatePosition, id: %i, position is now: {%g,%g,%g}\n",
-                                                    particleId,
-                                                    globalPosition.x,
-                                                    globalPosition.y,
-                                                    globalPosition.z);
+      if (log::Logger::ShouldDisplay<log::Trace>())
+        log::Logger::Log<log::Trace, log::OnePerCore>(
+          "In colloids::Particle::UpdatePosition, id: %i, position is now: {%g,%g,%g}\n",
+          particleId, globalPosition.x, globalPosition.y, globalPosition.z);
     }
 
     const DimensionlessQuantity Particle::GetViscosity() const
@@ -171,14 +139,14 @@
 
     const void Particle::CalculateBodyForces()
     {
-      log::Logger::Log<log::Debug, log::OnePerCore>(
+      log::Logger::Log<log::Trace, log::OnePerCore>(
         "In colloids::Particle::CalculateBodyForces, id: %i, position: {%g,%g,%g}\n",
         particleId, globalPosition.x, globalPosition.y, globalPosition.z);
 
       // delegate the calculation of body forces to the BodyForces class
       bodyForces = BodyForces::GetBodyForcesForParticle(*this);
 
-      log::Logger::Log<log::Debug, log::OnePerCore>(
+      log::Logger::Log<log::Trace, log::OnePerCore>(
         "In colloids::Particle::CalculateBodyForces, id: %i, position: {%g,%g,%g}, bodyForces: {%g,%g,%g}\n",
         particleId, globalPosition.x, globalPosition.y, globalPosition.z,
         bodyForces.x, bodyForces.y, bodyForces.z);
@@ -188,14 +156,14 @@
     const DimensionlessQuantity diracOperation(const LatticePosition& relativePosition)
     {
       DimensionlessQuantity delta = 1.0;
-      for (int xyz = 0; xyz < 3; xyz++)
+      for (int xyz=0;xyz<3;xyz++)
       {
         const LatticeDistance rmod = fabs(relativePosition[xyz]);
 
         if (rmod <= 1.0)
-          delta *= 0.125 * (3.0 - 2.0 * rmod + sqrt(1.0 + 4.0 * rmod - 4.0 * rmod * rmod));
+          delta *= 0.125*(3.0 - 2.0*rmod + sqrt(1.0 + 4.0*rmod - 4.0*rmod*rmod));
         else if (rmod <= 2.0)
-          delta *= 0.125 * (5.0 - 2.0 * rmod - sqrt(-7.0 + 12.0 * rmod - 4.0 * rmod * rmod));
+          delta *= 0.125*(5.0 - 2.0*rmod - sqrt(-7.0 + 12.0*rmod  - 4.0*rmod*rmod));
         else
           delta = 0.0;
 
@@ -228,7 +196,7 @@
           {
             const util::Vector3D<site_t> siteGlobalPosition(x, y, z);
 
-            log::Logger::Log<log::Debug, log::OnePerCore>(
+            log::Logger::Log<log::Trace, log::OnePerCore>(
               "In colloids::Particle::CalculateFeedbackForces, particleId: %i, position: {%g,%g,%g}, siteGlobalPosition: {%i,%i,%i}, getting siteId ...\n",
               particleId, globalPosition.x, globalPosition.y, globalPosition.z,
               siteGlobalPosition.x, siteGlobalPosition.y, siteGlobalPosition.z);
@@ -239,7 +207,7 @@
             bool isSiteValid = latDatLBM.GetContiguousSiteId(siteGlobalPosition, procId, siteId);
             bool isSiteLocal = (procId == topology::NetworkTopology::Instance()->GetLocalRank());
 
-            log::Logger::Log<log::Debug, log::OnePerCore>(
+            log::Logger::Log<log::Trace, log::OnePerCore>(
               "In colloids::Particle::CalculateFeedbackForces, particleId: %i, position: {%g,%g,%g}, siteGlobalPosition: {%i,%i,%i}, got siteId: %i, isSiteValid: %s, isSiteLocal: %s, procId: %i\n",
               particleId, globalPosition.x, globalPosition.y, globalPosition.z,
               siteGlobalPosition.x, siteGlobalPosition.y, siteGlobalPosition.z,
@@ -254,7 +222,7 @@
             relativePosition -= globalPosition;
             LatticeForceVector contribution = bodyForces * diracOperation(relativePosition);
 
-            log::Logger::Log<log::Debug, log::OnePerCore>(
+            log::Logger::Log<log::Trace, log::OnePerCore>(
               "In colloids::Particle::CalculateFeedbackForces, particleId: %i, siteIndex: %i, bodyForces: {%g,%g,%g}, contribution: {%g,%g,%g}, reading cache ...\n",
               particleId, siteId, bodyForces.x, bodyForces.y, bodyForces.z,
               contribution.x, contribution.y, contribution.z);
@@ -268,14 +236,14 @@
             //propertyCache.bodyForcesCache.Put(siteId, partialInterpolation);
             BodyForces::SetBodyForcesForSiteId(siteId, partialInterpolation);
 
-            log::Logger::Log<log::Debug, log::OnePerCore>(
+            log::Logger::Log<log::Trace, log::OnePerCore>(
               "In colloids::Particle::CalculateFeedbackForces, particleId: %i, siteIndex: %i, bodyForces: {%g,%g,%g}, contribution: {%g,%g,%g}, forceOnSiteSoFar: {%g,%g,%g}\n",
               particleId, siteId, bodyForces.x, bodyForces.y, bodyForces.z,
               contribution.x, contribution.y, contribution.z,
               partialInterpolation.x, partialInterpolation.y, partialInterpolation.z);
           }
 
-      log::Logger::Log<log::Debug, log::OnePerCore>(
+      log::Logger::Log<log::Trace, log::OnePerCore>(
         "In colloids::Particle::CalculateFeedbackForces, particleId: %i, bodyForces: {%g,%g,%g}, finished\n",
         particleId, bodyForces.x, bodyForces.y, bodyForces.z);
     }
@@ -292,33 +260,19 @@
        *    - will require communication to transmit remote contributions
        */
 
-<<<<<<< HEAD
-      log::Logger::Log<log::Trace, log::OnePerCore>("In colloids::Particle::InterpolateFluidVelocity, id: %i, position: {%g,%g,%g}\n",
-                                                    particleId,
-                                                    globalPosition.x,
-                                                    globalPosition.y,
-                                                    globalPosition.z);
-=======
       log::Logger::Log<log::Debug, log::OnePerCore>(
         "In colloids::Particle::InterpolateFluidVelocity, id: %i, position: {%g,%g,%g}\n",
         particleId, globalPosition.x, globalPosition.y, globalPosition.z);
->>>>>>> 7d780ad5
 
       velocity *= 0.0;
       // determine the global coordinates of the next neighbour site:
       // nested loop - x, y, z directions semi-open interval [-2, +2)
-<<<<<<< HEAD
-      for (site_t x = ((site_t) globalPosition.x) - 1; x < ((site_t) globalPosition.x) + 2; x++)
-        for (site_t y = ((site_t) globalPosition.y) - 1; y < ((site_t) globalPosition.y) + 2; y++)
-          for (site_t z = ((site_t) globalPosition.z) - 1; z < ((site_t) globalPosition.z) + 2; z++)
-=======
       for (site_t x = ((site_t)globalPosition.x)-1;
                   x < ((site_t)globalPosition.x)+3; x++)
         for (site_t y = ((site_t)globalPosition.y)-1;
                     y < ((site_t)globalPosition.y)+3; y++)
           for (site_t z = ((site_t)globalPosition.z)-1;
                       z < ((site_t)globalPosition.z)+3; z++)
->>>>>>> 7d780ad5
           {
             const util::Vector3D<site_t> siteGlobalPosition(x, y, z);
 
@@ -330,7 +284,7 @@
 
             if (log::Logger::ShouldDisplay<log::Trace>())
             {
-              log::Logger::Log<log::Debug, log::OnePerCore>("WAIT A MINUTE 1 ...\n");
+              log::Logger::Log<log::Trace, log::OnePerCore>("WAIT A MINUTE 1 ...\n");
 
               int globalStatus = 0; // valid && local fluid
               int blockStatus = 0; // valid && non-empty
@@ -338,13 +292,13 @@
 
               util::Vector3D<site_t> blockCoords, localSiteCoords;
               latDatLBM.GetBlockAndLocalSiteCoords(siteGlobalPosition, blockCoords, localSiteCoords);
-              log::Logger::Log<log::Debug, log::OnePerCore>("WAIT A MINUTE 2 ...\n");
+              log::Logger::Log<log::Trace, log::OnePerCore>("WAIT A MINUTE 2 ...\n");
               if (!latDatLBM.IsValidBlock(blockCoords))
                 blockStatus = 1; // invalid - out of range
               else if (latDatLBM.GetBlock(latDatLBM.GetBlockIdFromBlockCoords(blockCoords)).IsEmpty())
                 blockStatus = 2; // empty - entire block is solid
 
-              log::Logger::Log<log::Debug, log::OnePerCore>("WAIT A MINUTE 3 ...\n");
+              log::Logger::Log<log::Trace, log::OnePerCore>("WAIT A MINUTE 3 ...\n");
 
               if (!latDatLBM.IsValidLatticeSite(localSiteCoords))
                 siteStatus = 1; // invalid - out of range
@@ -357,34 +311,7 @@
                   if (latDatLBM.GetBlock(latDatLBM.GetBlockIdFromBlockCoords(blockCoords)).SiteIsSolid(latDatLBM.GetLocalSiteIdFromLocalSiteCoords(localSiteCoords)))
                   siteStatus = 4; // individual site is local but solid (should not happen?)
 
-<<<<<<< HEAD
-              log::Logger::Log<log::Trace, log::OnePerCore>("In colloids::Particle::InterpolateFluidVelocity, particleId: %i,\nsiteGlobalPosition: {%i,%i,%i}\nblockCoords: {%i,%i,%i} - %s\nlocalSiteCoords: {%i,%i,%i} - %s\nprocId: %i, siteId: %i\n",
-                                                            particleId,
-                                                            siteGlobalPosition.x,
-                                                            siteGlobalPosition.y,
-                                                            siteGlobalPosition.z,
-                                                            blockCoords.x,
-                                                            blockCoords.y,
-                                                            blockCoords.z,
-                                                            !latDatLBM->IsValidBlock(blockCoords)
-                                                              ? "INVALID"
-                                                              : (latDatLBM->GetBlock(latDatLBM->GetBlockIdFromBlockCoords(blockCoords)).IsEmpty()
-                                                                ? "SOLID"
-                                                                : "valid"),
-                                                            localSiteCoords.x,
-                                                            localSiteCoords.y,
-                                                            localSiteCoords.z,
-                                                            !latDatLBM->IsValidLatticeSite(localSiteCoords)
-                                                              ? "INVALID"
-                                                              : (!isValid
-                                                                ? "SOLID"
-                                                                : (!isLocal
-                                                                  ? "REMOTE"
-                                                                  : "local fluid")),
-                                                            procId,
-                                                            siteId);
-=======
-              log::Logger::Log<log::Debug, log::OnePerCore>("WAIT A MINUTE 4 ...\n");
+              log::Logger::Log<log::Trace, log::OnePerCore>("WAIT A MINUTE 4 ...\n");
 
               if (blockStatus == 1 || (siteStatus == 1))
                 globalStatus = 1; // invalid - out of range
@@ -393,23 +320,23 @@
               else if (latDatLBM.GetBlock(latDatLBM.GetBlockIdFromBlockCoords(blockCoords)).GetProcessorRankForSite(latDatLBM.GetLocalSiteIdFromLocalSiteCoords(localSiteCoords)) != topology::NetworkTopology::Instance()->GetLocalRank())
                 globalStatus = 3; // remote fluid
 
-              log::Logger::Log<log::Debug, log::OnePerCore>("ABOUT TO DO STUFF\n");
-              log::Logger::Log<log::Debug, log::OnePerCore>(
+              log::Logger::Log<log::Trace, log::OnePerCore>("ABOUT TO DO STUFF\n");
+              log::Logger::Log<log::Trace, log::OnePerCore>(
                 "In colloids::Particle::InterpolateFluidVelocity, particleId: %i, siteGlobalPosition: {%i,%i,%i} - %s \n",
                 particleId, siteGlobalPosition.x, siteGlobalPosition.y, siteGlobalPosition.z,
                 globalStatus == 0 ? "valid && local fluid" :
                 (globalStatus == 1 ? "invalid - out-of-range" :
                 (globalStatus == 2 ? "solid" :
                 (globalStatus == 3 ? "remote fluid" : "unknown status"))));
-              log::Logger::Log<log::Debug, log::OnePerCore>("ABOUT TO DO MORE STUFF\n");
-              log::Logger::Log<log::Debug, log::OnePerCore>(
+              log::Logger::Log<log::Trace, log::OnePerCore>("ABOUT TO DO MORE STUFF\n");
+              log::Logger::Log<log::Trace, log::OnePerCore>(
                 "In colloids::Particle::InterpolateFluidVelocity, particleId: %i, blockCoords: {%i,%i,%i} - %s\n",
                 particleId, blockCoords.x, blockCoords.y, blockCoords.z,
                 blockStatus == 0 ? "valid && non-empty" :
                 (blockStatus == 1 ? "invalid - out-of-range" :
                 (blockStatus == 2 ? "empty - entire block is solid" : "unknown status")));
-              log::Logger::Log<log::Debug, log::OnePerCore>("ABOUT TO DO EVEN MORE STUFF\n");
-              log::Logger::Log<log::Debug, log::OnePerCore>(
+              log::Logger::Log<log::Trace, log::OnePerCore>("ABOUT TO DO EVEN MORE STUFF\n");
+              log::Logger::Log<log::Trace, log::OnePerCore>(
                 "In colloids::Particle::InterpolateFluidVelocity, particleId: %i, localSiteCoords: {%i,%i,%i} - %s\n",
                 particleId, localSiteCoords.x, localSiteCoords.y, localSiteCoords.z,
                 siteStatus == 0 ? "valid && fluid" :
@@ -419,21 +346,20 @@
                 (siteStatus == 4 ? "local but solid (should not happen?)" : "unknown status")))));
 //*/
               if (siteStatus == 0)
-              log::Logger::Log<log::Debug, log::OnePerCore>("ABOUT TO DO ONE LAST THING\n");
+              log::Logger::Log<log::Trace, log::OnePerCore>("ABOUT TO DO ONE LAST THING\n");
               if (siteStatus == 0)
-              log::Logger::Log<log::Debug, log::OnePerCore>(
+              log::Logger::Log<log::Trace, log::OnePerCore>(
                 "In colloids::Particle::InterpolateFluidVelocity, particleId: %i, procIdForSite: %i\n",
                 particleId, latDatLBM.GetBlock(latDatLBM.GetBlockIdFromBlockCoords(blockCoords)).GetProcessorRankForSite(latDatLBM.GetLocalSiteIdFromLocalSiteCoords(localSiteCoords)));
-              log::Logger::Log<log::Debug, log::OnePerCore>("DONE LOTS OF STUFF\n");
+              log::Logger::Log<log::Trace, log::OnePerCore>("DONE LOTS OF STUFF\n");
 
               if (!isSiteValid || !isSiteLocal)
                 if (globalStatus == 0)
                 {
-                  log::Logger::Log<log::Debug, log::OnePerCore>("MAJOR PROBLEM! isValid: %s, isLocal: %s, procIdForSite: %i, localRank: %i\n", isSiteValid ? "T": "F", isSiteLocal ? "T" : "F",
+                  log::Logger::Log<log::Trace, log::OnePerCore>("MAJOR PROBLEM! isValid: %s, isLocal: %s, procIdForSite: %i, localRank: %i\n", isSiteValid ? "T": "F", isSiteLocal ? "T" : "F",
                     latDatLBM.GetBlock(latDatLBM.GetBlockIdFromBlockCoords(blockCoords)).GetProcessorRankForSite(latDatLBM.GetLocalSiteIdFromLocalSiteCoords(localSiteCoords)),
                     topology::NetworkTopology::Instance()->GetLocalRank());
                 }
->>>>>>> 7d780ad5
             }
 
             /** TODO: implement boundary conditions for invalid/solid sites */
@@ -448,31 +374,17 @@
             LatticePosition relativePosition(siteGlobalPosition);
             relativePosition -= globalPosition;
             // TODO: should be LatticeVelocity == Vector3D<LatticeSpeed> (fix as part of #437)
-            util::Vector3D<double> partialInterpolation = siteFluidVelocity * diracOperation(relativePosition);
+            util::Vector3D<double> partialInterpolation = siteFluidVelocity *
+              diracOperation(relativePosition);
 
             // accumulate each term of the interpolation
             velocity += partialInterpolation;
 
-<<<<<<< HEAD
-            log::Logger::Log<log::Trace, log::OnePerCore>("In colloids::Particle::InterpolateFluidVelocity, particleId: %i, siteIndex: %i, fluidVelocity: {%g,%g,%g}, partialInterpolation: {%g,%g,%g}, velocitySoFar: {%g,%g,%g}\n",
-                                                          particleId,
-                                                          siteId,
-                                                          siteFluidVelocity.x,
-                                                          siteFluidVelocity.y,
-                                                          siteFluidVelocity.z,
-                                                          partialInterpolation.x,
-                                                          partialInterpolation.y,
-                                                          partialInterpolation.z,
-                                                          velocity.x,
-                                                          velocity.y,
-                                                          velocity.z);
-=======
-            log::Logger::Log<log::Debug, log::OnePerCore>(
+            log::Logger::Log<log::Trace, log::OnePerCore>(
               "In colloids::Particle::InterpolateFluidVelocity, particleId: %i, siteIndex: %i, fluidVelocity: {%g,%g,%g}, partialInterpolation: {%g,%g,%g}, velocitySoFar: {%g,%g,%g}\n",
               particleId, siteId, siteFluidVelocity.x, siteFluidVelocity.y, siteFluidVelocity.z,
               partialInterpolation.x, partialInterpolation.y, partialInterpolation.z,
               velocity.x, velocity.y, velocity.z);
->>>>>>> 7d780ad5
           }
     }
 
