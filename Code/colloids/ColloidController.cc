--- conflicted
+++ resolved
@@ -33,12 +33,8 @@
                                          const geometry::Geometry& gmyResult,
                                          io::xml::XmlAbstractionLayer& xml,
                                          lb::MacroscopicPropertyCache& propertyCache) :
-<<<<<<< HEAD
-      net(net), localRank(topology::NetworkTopology::Instance()->GetLocalRank())
-=======
       localRank(topology::NetworkTopology::Instance()->GetLocalRank()),
       simulationState(simulationState)
->>>>>>> ef66951f
     {
       // The neighbourhood used here is different to the latticeInfo used to create latDatLBM
       // The portion of the geometry input file that was read in by this proc, i.e. gmyResult
@@ -64,16 +60,10 @@
       particleSet = new ParticleSet(latDatLBM, xml, propertyCache, neighbourProcessors);
     }
 
-<<<<<<< HEAD
-    void ColloidController::InitialiseNeighbourList(const geometry::LatticeData* const latDatLBM,
-                                                    const geometry::Geometry* const gmyResult,
-                                                    const Neighbourhood neighbourhood)
-=======
     void ColloidController::InitialiseNeighbourList(
             const geometry::LatticeData& latDatLBM,
             const geometry::Geometry& gmyResult,
             const Neighbourhood& neighbourhood)
->>>>>>> ef66951f
     {
       // PLAN
       // foreach block in gmyResult (i.e. each block that may have been read from the input file)
@@ -87,24 +77,18 @@
       //                 add the targetProcessor of the neighbour site to our neighbourRanks list
 
       // foreach block in geometry
-<<<<<<< HEAD
-      for (geometry::BlockTraverser blockTraverser(*latDatLBM); blockTraverser.CurrentLocationValid(); blockTraverser.TraverseOne())
-      {
-        util::Vector3D<site_t> globalLocationForBlock = blockTraverser.GetCurrentLocation() * gmyResult->GetBlockSize();
-=======
       for (geometry::BlockTraverser blockTraverser(latDatLBM);
            blockTraverser.CurrentLocationValid();
            blockTraverser.TraverseOne())
       {
         util::Vector3D<site_t> globalLocationForBlock =
               blockTraverser.GetCurrentLocation() * gmyResult.GetBlockSize();
->>>>>>> ef66951f
 
         // if block has sites
         site_t blockId = blockTraverser.GetCurrentIndex();
         if (gmyResult.Blocks[blockId].Sites.size() == 0)
         {
-          log::Logger::Log<log::Debug, log::OnePerCore>(
+          log::Logger::Log<log::Trace, log::OnePerCore>(
             "ColloidController: block with id %i and coords (%i,%i,%i) is solid.\n",
             blockId,
             blockTraverser.GetCurrentLocation().x,
@@ -114,15 +98,18 @@
         }
 
         // foreach site in block
-        for (geometry::SiteTraverser siteTraverser = blockTraverser.GetSiteTraverser(); siteTraverser.CurrentLocationValid(); siteTraverser.TraverseOne())
+        for (geometry::SiteTraverser siteTraverser = blockTraverser.GetSiteTraverser();
+             siteTraverser.CurrentLocationValid();
+             siteTraverser.TraverseOne())
         {
-          util::Vector3D<site_t> globalLocationForSite = globalLocationForBlock + siteTraverser.GetCurrentLocation();
+          util::Vector3D<site_t> globalLocationForSite =
+                globalLocationForBlock + siteTraverser.GetCurrentLocation();
 
           // if site is local
           site_t siteId = siteTraverser.GetCurrentIndex();
           if (gmyResult.Blocks[blockId].Sites[siteId].targetProcessor != this->localRank)
           {
-            log::Logger::Log<log::Debug, log::OnePerCore>(
+            log::Logger::Log<log::Trace, log::OnePerCore>(
               "ColloidController: site with id %i and coords (%i,%i,%i) has proc %i (non-local).\n",
               siteId,
               siteTraverser.GetCurrentLocation().x,
@@ -132,7 +119,7 @@
             continue;
           }
 
-          log::Logger::Log<log::Debug, log::OnePerCore>(
+          log::Logger::Log<log::Trace, log::OnePerCore>(
             "ColloidController: site with id %i and coords (%i,%i,%i) is local.\n",
             siteId,
             siteTraverser.GetCurrentLocation().x,
@@ -140,26 +127,28 @@
             siteTraverser.GetCurrentLocation().z);
 
           // foreach neighbour of site
-          for (Neighbourhood::const_iterator itDirectionVector = neighbourhood.begin(); itDirectionVector
-              != neighbourhood.end(); itDirectionVector++)
+          for (Neighbourhood::const_iterator itDirectionVector = neighbourhood.begin();
+               itDirectionVector != neighbourhood.end();
+               itDirectionVector++)
           {
-            util::Vector3D<site_t> globalLocationForNeighbourSite = globalLocationForSite + *itDirectionVector;
+            util::Vector3D<site_t> globalLocationForNeighbourSite = globalLocationForSite +
+                                                                    *itDirectionVector;
 
             // if neighbour is valid
             site_t neighbourBlockId, neighbourSiteId;
             proc_t neighbourRank;
-            bool isValid = GetLocalInformationForGlobalSite(gmyResult,
-                                                            globalLocationForNeighbourSite,
-                                                            &neighbourBlockId,
-                                                            &neighbourSiteId,
-                                                            &neighbourRank);
+            bool isValid = GetLocalInformationForGlobalSite(
+                  gmyResult, globalLocationForNeighbourSite,
+                  &neighbourBlockId, &neighbourSiteId, &neighbourRank);
 
             // if neighbour is remote
             if (!isValid || neighbourRank == this->localRank)
               continue;
 
             // if new neighbourRank
-            int addedAlready = std::count(neighbourProcessors.begin(), neighbourProcessors.end(), neighbourRank);
+            int addedAlready = std::count(neighbourProcessors.begin(),
+                                          neighbourProcessors.end(),
+                                          neighbourRank);
             if (addedAlready != 0)
               continue;
 
@@ -167,26 +156,12 @@
             this->neighbourProcessors.push_back(neighbourRank);
 
             // debug message so this neighbour list can be compared to the LatticeData one
-<<<<<<< HEAD
-
-            log::Logger::Log<log::Trace, log::OnePerCore>("ColloidController: added %i as neighbour for %i because site %i in block %i is neighbour to site %i in block %i in direction (%i,%i,%i)\n",
-                                                          (int) neighbourRank,
-                                                          (int) (this->localRank),
-                                                          (int) neighbourSiteId,
-                                                          (int) neighbourBlockId,
-                                                          (int) siteId,
-                                                          (int) blockId,
-                                                           (*itDirectionVector).x,
-                                                           (*itDirectionVector).y,
-                                                           (*itDirectionVector).z);
-=======
-            log::Logger::Log<log::Debug, log::OnePerCore>(
+            log::Logger::Log<log::Trace, log::OnePerCore>(
                 "ColloidController: added %i as neighbour for %i because site %i in block %i is neighbour to site %i in block %i in direction (%i,%i,%i)\n",
                 (int)neighbourRank, (int)(this->localRank),
                 (int)neighbourSiteId, (int)neighbourBlockId,
                 (int)siteId, (int)blockId,
                 (*itDirectionVector).x, (*itDirectionVector).y, (*itDirectionVector).z);
->>>>>>> ef66951f
 
           } // end for itDirectionVector
         } // end for siteTraverser
@@ -195,20 +170,12 @@
     }
 
     //DJH// this function should probably be in geometry::ReadResult
-<<<<<<< HEAD
-    bool ColloidController::GetLocalInformationForGlobalSite(const geometry::Geometry* const gmyResult,
-                                                             const util::Vector3D<site_t> globalLocationForSite,
-                                                             site_t* blockIdForSite,
-                                                             site_t* localSiteIdForSite,
-                                                             proc_t* ownerRankForSite)
-=======
     bool ColloidController::GetLocalInformationForGlobalSite(
                                       const geometry::Geometry& gmyResult,
                                       const util::Vector3D<site_t>& globalLocationForSite,
                                       site_t* blockIdForSite,
                                       site_t* localSiteIdForSite,
                                       proc_t* ownerRankForSite)
->>>>>>> ef66951f
     {
       // obtain block information (3D location vector and 1D id number) for the site
       util::Vector3D<site_t> blockLocationForSite = globalLocationForSite / gmyResult.GetBlockSize();
@@ -281,11 +248,8 @@
       // steps 1 & 4 combined
       particleSet->CalculateFeedbackForces();
 
-<<<<<<< HEAD
-=======
       log::Logger::Log<log::Debug, log::OnePerCore>("About to do LBM\n");
 
->>>>>>> ef66951f
       // steps 5 and 8 performed by LBM actor
     }
 
