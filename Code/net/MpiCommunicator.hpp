--- conflicted
+++ resolved
@@ -10,11 +10,8 @@
 #define HEMELB_NET_MPICOMMUNICATOR_HPP
 
 #include "net/MpiDataType.h"
-<<<<<<< HEAD
 #include "net/MpiRequest.h"
-=======
 #include "net/MpiConstness.h"
->>>>>>> 2ffbb0ec
 
 namespace hemelb
 {
@@ -189,11 +186,7 @@
     {
       HEMELB_MPI_CALL(
           MPI_Send,
-<<<<<<< HEAD
-          (valPtr, count, MpiDataType<T>(), dest, tag, *this)
-=======
-          (MpiConstCast(&val), 1, MpiDataType<T>(), dest, tag, *this)
->>>>>>> 2ffbb0ec
+          (MpiConstCast(valPtr), count, MpiDataType<T>(), dest, tag, *this)
       );
     }
     template <typename T>
@@ -212,13 +205,8 @@
     void MpiCommunicator::Recv(T* valPtr, int count, int src, int tag, MPI_Status* stat) const
     {
       HEMELB_MPI_CALL(
-<<<<<<< HEAD
           MPI_Recv,
           (valPtr, count, MpiDataType<T>(), src, tag, *this, stat)
-=======
-          MPI_Send,
-          (MpiConstCast(&vals[0]), vals.size(), MpiDataType<T>(), dest, tag, *this)
->>>>>>> 2ffbb0ec
       );
     }
     template <typename T>
@@ -239,7 +227,7 @@
       MPI_Request req;
       HEMELB_MPI_CALL(
           MPI_Isend,
-          (const_cast<T*>(valPtr), count, MpiDataType<T>(), dest, tag, *this, &req)
+          (MpiConstCast(valPtr), count, MpiDataType<T>(), dest, tag, *this, &req)
       );
       return MpiRequest(req);
     }
@@ -261,7 +249,7 @@
       MPI_Request req;
       HEMELB_MPI_CALL(
           MPI_Issend,
-          (const_cast<T*>(valPtr), count, MpiDataType<T>(), dest, tag, *this, &req)
+          (MpiConstCast(valPtr), count, MpiDataType<T>(), dest, tag, *this, &req)
       );
       return MpiRequest(req);
     }
