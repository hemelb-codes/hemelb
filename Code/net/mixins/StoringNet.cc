--- conflicted
+++ resolved
@@ -67,16 +67,5 @@
                                                                    type));
     }
 
-<<<<<<< HEAD
-=======
-    void StoringNet::RequestAllToAllReceiveImpl(void * buffer, int count, MPI_Datatype type)
-    {
-      allToAllReceiveProcComms.push_back(SimpleRequest(buffer, count, type, 0));
-    }
-    void StoringNet::RequestAllToAllSendImpl(void * buffer, int count, MPI_Datatype type)
-    {
-      allToAllSendProcComms.push_back(SimpleRequest(buffer, count, type, 0));
-    }
->>>>>>> 4c9748b8
   }
 }