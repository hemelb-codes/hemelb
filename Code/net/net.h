// 
// Copyright (C) University College London, 2007-2012, all rights reserved.
// 
// This file is part of HemeLB and is CONFIDENTIAL. You may not work 
// with, install, use, duplicate, modify, redistribute or share this
// file, or any part thereof, other than as allowed by any agreement
// specifically made by you with University College London.
// 

#ifndef HEMELB_NET_NET_H
#define HEMELB_NET_NET_H

#include "net/BaseNet.h"
#include "net/mixins/mixins.h"
#include "net/BuildInfo.h"
namespace hemelb
{
  namespace net
  {
<<<<<<< HEAD
    class Net : public SeparatedPointPoint,
=======
    class Net : public PointPointImpl,
>>>>>>> 732b3176
                public InterfaceDelegationNet,
                public AllToAllImpl,
                public GathersImpl
    {
      public:
        Net() :
            BaseNet(), StoringNet()
        {

        }
        Net(topology::Communicator &communicator) :
            BaseNet(communicator), StoringNet()
        {
        }
    };
  }
}
#endif
<|MERGE_RESOLUTION|>--- conflicted
+++ resolved
@@ -17,11 +17,7 @@
 {
   namespace net
   {
-<<<<<<< HEAD
-    class Net : public SeparatedPointPoint,
-=======
     class Net : public PointPointImpl,
->>>>>>> 732b3176
                 public InterfaceDelegationNet,
                 public AllToAllImpl,
                 public GathersImpl
