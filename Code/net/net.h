--- conflicted
+++ resolved
@@ -17,11 +17,7 @@
 {
   namespace net
   {
-<<<<<<< HEAD
-    class Net : public SeparatedPointPoint,
-=======
     class Net : public PointPointImpl,
->>>>>>> ef66951f
                 public InterfaceDelegationNet,
                 public AllToAllImpl,
                 public GathersImpl
