--- conflicted
+++ resolved
@@ -5,20 +5,14 @@
 #include "net/IteratedAction.h"
 #include "topology/NetworkTopology.h"
 #include "lb/SimulationState.h"
-<<<<<<< HEAD
-#include "lb/streamers/Collisions.h"
-#include "lb/collisions/CollisionVisitors.h"
-#include "lb/streamers/Implementations.h"
-#include "lb/collisions/CollisionOperators.h"
-#include "lb/boundaries/BoundaryValues.h"
-#include "util/UnitConverter.h"
-=======
 #include "lb/kernels/Kernels.h"
 #include "lb/collisions/Collisions.h"
 #include "lb/streamers/Streamers.h"
->>>>>>> a4fbc3fb
+#include "lb/boundaries/BoundaryValues.h"
+#include "util/UnitConverter.h"
 #include "vis/ColPixel.h"
 #include "SimConfig.h"
+#include <typeinfo>
 
 namespace hemelb
 {
@@ -42,7 +36,7 @@
             net::Net* net,
             geometry::LatticeData* latDat,
             SimulationState* simState);
-        virtual ~LBM();
+        ~LBM();
 
         void RequestComms();
         void PreSend();
@@ -84,9 +78,6 @@
         void RecalculateTauViscosityOmega();
         void SetInitialConditions();
 
-        template<typename tMidFluidCollision, typename tWallCollision,
-            typename tInletOutletCollision, typename tInletOutletWallCollision,
-            typename tCollisionOperator>
         void InitCollisions();
 
         void ReadParameters();
@@ -99,29 +90,7 @@
                          distribn_t *vz,
                          distribn_t f_neq[]);
 
-<<<<<<< HEAD
         void handleIOError(int iError);
-
-        // Visitors
-        hemelb::lb::collisions::CollisionVisitor* mStreamAndCollide;
-        hemelb::lb::collisions::CollisionVisitor* mPostStep;
-
-        // COllision Operator
-        typedef hemelb::lb::collisions::implementations::LBGK CO;
-        CO* mCollisionOperator;
-=======
-        void InitCollisions();
-
-        void ReadParameters();
-
-        void allocateInlets(int nInlets);
-        void allocateOutlets(int nOutlets);
-
-        void handleIOError(int iError);
-
-        distribn_t ConvertPressureGradToLatticeUnits(double pressure_grad) const;
-        double ConvertPressureGradToPhysicalUnits(distribn_t pressure_grad) const;
->>>>>>> a4fbc3fb
 
         // Collision objects
         tMidFluidCollision* mMidFluidCollision;
