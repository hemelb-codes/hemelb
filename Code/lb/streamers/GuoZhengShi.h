--- conflicted
+++ resolved
@@ -37,11 +37,7 @@
 
         public:
           GuoZhengShi(kernels::InitParams& initParams) :
-<<<<<<< HEAD
             collider(initParams), neighbouringLatticeData(initParams.latDat->GetNeighbouringData())
-=======
-              collider(initParams), neighbouringLatticeData(initParams.latDat->GetNeighbouringData())
->>>>>>> 732b3176
           {
             // Go through every site on the local processor.
             for (site_t localIndex = 0; localIndex < initParams.latDat->GetLocalFluidSiteCount(); ++localIndex)
@@ -57,19 +53,13 @@
               // Iterate over every neighbouring direction from here.
               for (Direction direction = 0; direction < LatticeType::NUMVECTORS; ++direction)
               {
-<<<<<<< HEAD
                 const LatticeVector neighbourLocation = localSiteLocation + LatticeVector(LatticeType::CX[direction],
                                                                                           LatticeType::CY[direction],
                                                                                           LatticeType::CZ[direction]);
-=======
-                const LatticeVector neighbourLocation = localSiteLocation
-                    + LatticeVector(LatticeType::CX[direction], LatticeType::CY[direction], LatticeType::CZ[direction]);
->>>>>>> 732b3176
 
                 // Make sure we don't try to get info about off-lattice neighbours.
                 if (!initParams.latDat->IsValidLatticeSite(neighbourLocation))
                   continue;
-<<<<<<< HEAD
 
                 proc_t neighbourSiteHomeProc = initParams.latDat->GetProcIdFromGlobalCoords(neighbourLocation);
 
@@ -77,15 +67,6 @@
                 // neighbouring sites on this proc.
                 if (neighbourSiteHomeProc == BIG_NUMBER2 || neighbourSiteHomeProc
                     == topology::NetworkTopology::Instance()->GetLocalRank())
-=======
-
-                proc_t neighbourSiteHomeProc = initParams.latDat->GetProcIdFromGlobalCoords(neighbourLocation);
-
-                // BIG_NUMBER2 means a solid site. We don't want info about solids or
-                // neighbouring sites on this proc.
-                if (neighbourSiteHomeProc == BIG_NUMBER2
-                    || neighbourSiteHomeProc == topology::NetworkTopology::Instance()->GetLocalRank())
->>>>>>> 732b3176
                   continue;
 
                 // Create a requirements with the info we need.
@@ -135,7 +116,7 @@
                   Direction unstreamedDirection = LatticeType::INVERSEDIRECTIONS[oppositeDirection];
 
                   // Get the distance to the boundary.
-                  double wallDistance = site.GetWallDistance<LatticeType>(oppositeDirection);
+                  double wallDistance = site.GetWallDistance<LatticeType> (oppositeDirection);
 
                   // Now we work out the hypothetical velocity of the solid site on the other side
                   // of the wall.
@@ -143,7 +124,7 @@
                   // between the nearest fluid site and the solid site inside the wall.
                   // Then 0 = velocityWall * wallDistance + velocityFluid * (1 - wallDistance)
                   // Hence velocityWall = velocityFluid * (1 - 1/wallDistance)
-                  util::Vector3D<double> velocityWall = hydroVars.momentum * (1. - 1. / wallDistance) / hydroVars.density;
+                  LatticeVelocity velocityWall = hydroVars.momentum * (1. - 1. / wallDistance) / hydroVars.density;
 
                   // Find the non-equilibrium distribution in the unstreamed direction.
                   distribn_t fNeqInUnstreamedDirection = hydroVars.GetFNeq()[unstreamedDirection];
@@ -163,10 +144,10 @@
                     // Need some info about the next node away from the wall in this direction...
 
                     // Find the neighbour's global location and which proc it's on.
-                    util::Vector3D<LatticeCoordinate> neighbourGlobalLocation = site.GetGlobalSiteCoords()
-                        + util::Vector3D<LatticeCoordinate>(LatticeType::CX[unstreamedDirection],
-                                                            LatticeType::CY[unstreamedDirection],
-                                                            LatticeType::CZ[unstreamedDirection]);
+                    LatticeVector neighbourGlobalLocation = site.GetGlobalSiteCoords()
+                        + LatticeVector(LatticeType::CX[unstreamedDirection],
+                                        LatticeType::CY[unstreamedDirection],
+                                        LatticeType::CZ[unstreamedDirection]);
 
                     proc_t neighbourProcessor = latDat->GetProcIdFromGlobalCoords(neighbourGlobalLocation);
 
@@ -174,7 +155,6 @@
                     const distribn_t* neighbourFOld;
 
                     if (neighbourProcessor == topology::NetworkTopology::Instance()->GetLocalRank())
-<<<<<<< HEAD
                     {
                       // If it's local, get a Site object for it.
                       geometry::Site nextSiteOut =
@@ -189,23 +169,10 @@
                               neighbouringLatticeData.GetSite(latDat->GetGlobalNoncontiguousSiteIdFromGlobalCoords(neighbourGlobalLocation));
 
                       neighbourFOld = neighbourSite.GetFOld<LatticeType> ();
-=======
-                    {
-                      // If it's local, get a Site object for it.
-                      geometry::Site nextSiteOut =
-                          latDat->GetSite(latDat->GetContiguousSiteId(neighbourGlobalLocation));
-
-                      neighbourFOld = nextSiteOut.GetFOld<LatticeType>();
->>>>>>> 732b3176
-                    }
-                    else
-                    {
-                      const geometry::neighbouring::ConstNeighbouringSite neighbourSite =
-                          neighbouringLatticeData.GetSite(latDat->GetGlobalNoncontiguousSiteIdFromGlobalCoords(neighbourGlobalLocation));
-
-<<<<<<< HEAD
+                    }
+
                     // Now calculate this field information.
-                    util::Vector3D<LatticeVelocity> nextNodeOutVelocity;
+                    LatticeVelocity nextNodeOutVelocity;
                     distribn_t nextNodeOutFEq[LatticeType::NUMVECTORS];
 
                     // Go ahead and calculate the density, momentum and eqm distribution.
@@ -214,28 +181,12 @@
                       // Note that nextNodeOutVelocity is passed as the momentum argument, this
                       // is because it is immediately divided by density when the function returns.
                       LatticeType::CalculateDensityMomentumFEq(neighbourFOld,
-=======
-                      neighbourFOld = neighbourSite.GetFOld<LatticeType>();
-                    }
-
-                    // Now calculate this field information.
-                    LatticeVelocity nextNodeOutVelocity;
-                    distribn_t nextNodeOutFEq[LatticeType::NUMVECTORS];
-
-                    // Go ahead and calculate the density, velocity and eqm distribution.
-                    {
-                      distribn_t nextNodeDensity;
-                      LatticeType::CalculateDensityVelocityFEq(neighbourFOld,
->>>>>>> 732b3176
                                                                nextNodeDensity,
                                                                nextNodeOutVelocity.x,
                                                                nextNodeOutVelocity.y,
                                                                nextNodeOutVelocity.z,
                                                                nextNodeOutFEq);
-<<<<<<< HEAD
                       nextNodeOutVelocity /= nextNodeDensity;
-=======
->>>>>>> 732b3176
                     }
 
                     // Obtain a second estimate, this time ignoring the fluid site closest to
@@ -243,31 +194,25 @@
                     // to the point on the wall itself (velocity 0):
                     // 0 = velocityWall * (1 + wallDistance) / 2 + velocityNextFluid * (1 - wallDistance)/2
                     // Rearranging gives velocityWall = velocityNextFluid * (wallDistance - 1)/(wallDistance+1)
-                    util::Vector3D<double> velocityWallSecondEstimate = nextNodeOutVelocity * (wallDistance - 1)
+                    LatticeVelocity velocityWallSecondEstimate = nextNodeOutVelocity * (wallDistance - 1)
                         / (wallDistance + 1);
 
                     // Next, we interpolate between the first and second estimates to improve the estimate.
                     // Extrapolate to obtain the velocity at the wall site.
                     for (int dimension = 0; dimension < 3; dimension++)
                     {
-                      velocityWall[dimension] = wallDistance * velocityWall[dimension]
-                          + (1. - wallDistance) * velocityWallSecondEstimate[dimension];
+                      velocityWall[dimension] = wallDistance * velocityWall[dimension] + (1. - wallDistance)
+                          * velocityWallSecondEstimate[dimension];
                     }
 
                     // Interpolate in the same way to get f_neq.
-<<<<<<< HEAD
                     fNeqInUnstreamedDirection = wallDistance * fNeqInUnstreamedDirection + (1. - wallDistance)
                         * (neighbourFOld[unstreamedDirection] - nextNodeOutFEq[unstreamedDirection]);
-=======
-                    fNeqInUnstreamedDirection = wallDistance * fNeqInUnstreamedDirection
-                        + (1. - wallDistance)
-                            * (neighbourFOld[unstreamedDirection] - nextNodeOutFEq[unstreamedDirection]);
->>>>>>> 732b3176
                   }
 
                   // Use a helper function to calculate the actual value of f_eq in the desired direction at the wall node.
                   // Note that we assume that the density is the same as at this node
-                  util::Vector3D<distribn_t> momentumWall = velocityWall * hydroVars.density;
+                  LatticeVelocity momentumWall = velocityWall * hydroVars.density;
 
                   distribn_t fEqTemp[LatticeType::NUMVECTORS];
                   LatticeType::CalculateFeq(hydroVars.density,
@@ -279,8 +224,8 @@
                   // Collide and stream!
                   // TODO: It's not clear whether we should defer to the template collision type here
                   // or do a standard LBGK (implemented).
-                  * (latDat->GetFNew(siteIndex * LatticeType::NUMVECTORS + unstreamedDirection)) =
-                      fEqTemp[unstreamedDirection] + (1.0 + lbmParams->GetOmega()) * fNeqInUnstreamedDirection;
+                  * (latDat->GetFNew(siteIndex * LatticeType::NUMVECTORS + unstreamedDirection))
+                      = fEqTemp[unstreamedDirection] + (1.0 + lbmParams->GetOmega()) * fNeqInUnstreamedDirection;
                 }
               }
 
@@ -303,18 +248,6 @@
 
           }
 
-<<<<<<< HEAD
-          /**
-           * The DoReset member function must be implemented but doesn't need to do anything
-           * for this boundary condition.
-           * @param init
-           */
-          inline void DoReset(kernels::InitParams* init)
-          {
-          }
-
-=======
->>>>>>> 732b3176
         private:
           const geometry::neighbouring::NeighbouringLatticeData& neighbouringLatticeData;
       };
