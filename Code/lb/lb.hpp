--- conflicted
+++ resolved
@@ -175,35 +175,12 @@
       }
     }
 
-<<<<<<< HEAD
-    template<class TRAITS>
-    void LBM<TRAITS>::SetInitialConditions()
-    {
-      distribn_t density = mUnits->ConvertPressureToLatticeUnits(mSimConfig->GetInitialPressure())
-          / Cs2;
-
-      for (site_t i = 0; i < mLatDat->GetLocalFluidSiteCount(); i++)
-      {
-        distribn_t f_eq[LatticeType::NUMVECTORS];
-
-        LatticeType::CalculateFeq(density, 0.0, 0.0, 0.0, f_eq);
-
-        distribn_t* f_old_p = mLatDat->GetFOld(i * LatticeType::NUMVECTORS);
-        distribn_t* f_new_p = mLatDat->GetFNew(i * LatticeType::NUMVECTORS);
-
-        for (unsigned int l = 0; l < LatticeType::NUMVECTORS; l++)
-        {
-          f_new_p[l] = f_old_p[l] = f_eq[l];
-        }
-      }
-=======
-    template<class LatticeType>
-    void LBM<LatticeType>::SetInitialConditions(const net::IOCommunicator& ioComms)
+    template<class TRAITS>
+    void LBM<TRAITS>::SetInitialConditions(const net::IOCommunicator& ioComms)
     {
       auto icond = InitialCondition::FromConfig(mSimConfig->GetInitialCondition());
       icond.SetFs<LatticeType>(mLatDat, ioComms);
       icond.SetTime(mState);
->>>>>>> 470f1847
     }
 
     template<class TRAITS>
