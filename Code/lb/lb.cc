
// In this file, the functions useful to calculate the equilibrium distribution
// function, momentums, the effective von Mises stress and the boundary conditions
// are reported

#include <math.h>
#include <limits>

#include "lb/lb.h"
#include "util/utilityFunctions.h"
#include "vis/RayTracer.h"

namespace hemelb
{
  namespace lb
  {
    double LBM::ConvertPressureToLatticeUnits(double pressure) const
    {
      return Cs2 + (pressure - REFERENCE_PRESSURE) * mmHg_TO_PASCAL * (PULSATILE_PERIOD / (period
          * voxel_size)) * (PULSATILE_PERIOD / (period * voxel_size)) / BLOOD_DENSITY;
    }

    double LBM::ConvertPressureToPhysicalUnits(double pressure) const
    {
      return REFERENCE_PRESSURE + ( (pressure / Cs2 - 1.0) * Cs2) * BLOOD_DENSITY * ( (period
          * voxel_size) / PULSATILE_PERIOD) * ( (period * voxel_size) / PULSATILE_PERIOD)
          / mmHg_TO_PASCAL;
    }

    double LBM::ConvertPressureGradToLatticeUnits(double pressure_grad) const
    {
      return pressure_grad * mmHg_TO_PASCAL * (PULSATILE_PERIOD / (period * voxel_size))
          * (PULSATILE_PERIOD / (period * voxel_size)) / BLOOD_DENSITY;
    }

    double LBM::ConvertPressureGradToPhysicalUnits(double pressure_grad) const
    {
      return pressure_grad * BLOOD_DENSITY * ( (period * voxel_size) / PULSATILE_PERIOD)
          * ( (period * voxel_size) / PULSATILE_PERIOD) / mmHg_TO_PASCAL;
    }

    double LBM::ConvertVelocityToLatticeUnits(double velocity) const
    {
      return velocity * ( ( (mParams.Tau - 0.5) / 3.0) * voxel_size) / (BLOOD_VISCOSITY
          / BLOOD_DENSITY);
    }

    double LBM::ConvertVelocityToPhysicalUnits(double velocity) const
    {
      // convert velocity from lattice units to physical units (m/s)
      return velocity * (BLOOD_VISCOSITY / BLOOD_DENSITY) / ( ( (mParams.Tau - 0.5) / 3.0)
          * voxel_size);
    }

    double LBM::ConvertStressToLatticeUnits(double stress) const
    {
      return stress * (BLOOD_DENSITY / (BLOOD_VISCOSITY * BLOOD_VISCOSITY)) * ( ( (mParams.Tau
          - 0.5) / 3.0) * voxel_size) * ( ( (mParams.Tau - 0.5) / 3.0) * voxel_size);
    }

    double LBM::ConvertStressToPhysicalUnits(double stress) const
    {
      // convert stress from lattice units to physical units (Pa)
      return stress * BLOOD_VISCOSITY * BLOOD_VISCOSITY / (BLOOD_DENSITY * ( ( (mParams.Tau - 0.5)
          / 3.0) * voxel_size) * ( ( (mParams.Tau - 0.5) / 3.0) * voxel_size));
    }

    void LBM::RecalculateTauViscosityOmega()
    {
      mParams.Tau = 0.5 + (PULSATILE_PERIOD * BLOOD_VISCOSITY / BLOOD_DENSITY) / (Cs2 * period
          * voxel_size * voxel_size);

      mParams.Omega = -1.0 / mParams.Tau;
      mParams.StressParameter = (1.0 - 1.0 / (2.0 * mParams.Tau)) / sqrt(2.0);
    }

    // Calculate the BCs for each boundary site type and the
    // non-equilibrium distribution functions.
    void LBM::CalculateBC(double f[],
                          hemelb::geometry::LatticeData::SiteType iSiteType,
                          unsigned int iBoundaryId,
                          double *density,
                          double *vx,
                          double *vy,
                          double *vz,
                          double f_neq[])
    {
      double dummy_density;

      for (unsigned int l = 0; l < D3Q15::NUMVECTORS; l++)
      {
        f_neq[l] = f[l];
      }

      if (iSiteType == hemelb::geometry::LatticeData::FLUID_TYPE)
      {
        D3Q15::CalculateDensityAndVelocity(f, *density, *vx, *vy, *vz);
      }
      else
      {
        if (iSiteType == hemelb::geometry::LatticeData::INLET_TYPE)
        {
          *density = inlet_density[iBoundaryId];
        }
        else
        {
          *density = outlet_density[iBoundaryId];
        }

        D3Q15::CalculateDensityAndVelocity(f, dummy_density, *vx, *vy, *vz);
        D3Q15::CalculateFeq(*density, *vx, *vy, *vz, f);

      }
      for (unsigned int l = 0; l < D3Q15::NUMVECTORS; l++)
      {
        f_neq[l] -= f[l];
      }

    }

    void LBM::UpdateBoundaryDensities(int cycle_id, int time_step)
    {
      double w = 2.0 * PI / period;

      for (int i = 0; i < inlets; i++)
      {
        inlet_density[i] = inlet_density_avg[i] + inlet_density_amp[i] * cos(w * (double) time_step
            + inlet_density_phs[i]);
      }
      for (int i = 0; i < outlets; i++)
      {
        outlet_density[i] = outlet_density_avg[i] + outlet_density_amp[i] * cos(w
            * (double) time_step + outlet_density_phs[i]);
      }
    }

    hemelb::lb::LbmParameters *LBM::GetLbmParams()
    {
      return &mParams;
    }

    LBM::LBM(SimConfig *iSimulationConfig,
             net::Net* net,
             geometry::LatticeData* latDat,
             SimulationState* simState,
             const topology::NetworkTopology * iNetTop) :
      mSimConfig(iSimulationConfig), mNet(net), mLatDat(latDat), mState(simState),
          mNetTopology(iNetTop)
    {
      period = iSimulationConfig->StepsPerCycle;
      voxel_size = iSimulationConfig->VoxelSize;

      ReadParameters();

      InitCollisions();
    }

    void LBM::CalculateMouseFlowField(float densityIn,
                                      float stressIn,
                                      double &mouse_pressure,
                                      double &mouse_stress,
                                      double density_threshold_min,
                                      double density_threshold_minmax_inv,
                                      double stress_threshold_max_inv)
    {
      double density = density_threshold_min + densityIn / density_threshold_minmax_inv;
      double stress = stressIn / stress_threshold_max_inv;

      mouse_pressure = ConvertPressureToPhysicalUnits(density * Cs2);
      mouse_stress = ConvertStressToPhysicalUnits(stress);
    }

    void LBM::InitCollisions()
    {
      // TODO Note that the convergence checking is not yet implemented in the
      // new boundary condition hierarchy system.
      // It'd be nice to do this with something like
      // MidFluidCollision = new ConvergenceCheckingWrapper(new WhateverMidFluidCollision());

      mMidFluidCollision = new hemelb::lb::collisions::ImplSimpleCollideAndStream();
      mWallCollision = new hemelb::lb::collisions::ImplZeroVelocityEquilibrium();
      mInletCollision
          = new hemelb::lb::collisions::ImplNonZeroVelocityBoundaryDensity(inlet_density);
      mOutletCollision
          = new hemelb::lb::collisions::ImplNonZeroVelocityBoundaryDensity(outlet_density);
      mInletWallCollision
          = new hemelb::lb::collisions::ImplZeroVelocityBoundaryDensity(inlet_density);
      mOutletWallCollision
          = new hemelb::lb::collisions::ImplZeroVelocityBoundaryDensity(outlet_density);
    }

    void LBM::Initialise(int* iFTranslator, vis::Control* iControl)
    {
      receivedFTranslator = iFTranslator;

      SetInitialConditions();

      mVisControl = iControl;
    }

    void LBM::SetInitialConditions()
    {
      double *f_old_p, *f_new_p, f_eq[D3Q15::NUMVECTORS];
      double density;

      density = 0.;

      for (int i = 0; i < outlets; i++)
      {
        density += outlet_density_avg[i] - outlet_density_amp[i];
      }
      density /= outlets;

      for (unsigned int i = 0; i < mLatDat->GetLocalFluidSiteCount(); i++)
      {
        D3Q15::CalculateFeq(density, 0.0, 0.0, 0.0, f_eq);

        f_old_p = mLatDat->GetFOld(i * D3Q15::NUMVECTORS);
        f_new_p = mLatDat->GetFNew(i * D3Q15::NUMVECTORS);

        for (unsigned int l = 0; l < D3Q15::NUMVECTORS; l++)
        {
          f_new_p[l] = f_old_p[l] = f_eq[l];
        }
      }
    }

    // TODO HACK
    hemelb::lb::collisions::Collision* LBM::GetCollision(int i)
    {
      switch (i)
      {
        case 0:
          return mMidFluidCollision;
        case 1:
          return mWallCollision;
        case 2:
          return mInletCollision;
        case 3:
          return mOutletCollision;
        case 4:
          return mInletWallCollision;
        case 5:
          return mOutletWallCollision;
      }
      return NULL;
    }

    void LBM::RequestComms()
    {
      for (std::vector<hemelb::topology::NeighbouringProcessor*>::const_iterator it =
          mNetTopology->NeighbouringProcs.begin(); it != mNetTopology->NeighbouringProcs.end(); it++)
      {
        // Request the receive into the appropriate bit of FOld.
        mNet->RequestReceive<double> (mLatDat->GetFOld( (*it)->FirstSharedF),
                                       (*it)->SharedFCount,
                                       (*it)->Rank);

        // Request the send from the right bit of
        mNet->RequestSend<double> (mLatDat->GetFNew( (*it)->FirstSharedF),
                                    (*it)->SharedFCount,
                                    (*it)->Rank);
      }
    }

    void LBM::PreSend()
    {
      int offset = mLatDat->GetInnerSiteCount();

      for (int collision_type = 0; collision_type < COLLISION_TYPES; collision_type++)
      {
        GetCollision(collision_type)->DoCollisions(mState->DoRendering,
                                                   offset,
                                                   mLatDat->GetInterCollisionCount(collision_type),
                                                   mParams,
                                                   *mLatDat,
                                                   mVisControl);
        offset += mLatDat->GetInterCollisionCount(collision_type);
      }
    }

    void LBM::PreReceive()
    {
      int offset = 0;

      for (int collision_type = 0; collision_type < COLLISION_TYPES; collision_type++)
      {
        GetCollision(collision_type)->DoCollisions(mState->DoRendering,
                                                   offset,
                                                   mLatDat->GetInnerCollisionCount(collision_type),
                                                   mParams,
                                                   *mLatDat,
                                                   mVisControl);
        offset += mLatDat->GetInnerCollisionCount(collision_type);
      }
    }

    void LBM::PostReceive()
    {
      // Copy the distribution functions received from the neighbouring
      // processors into the destination buffer "f_new".
      for (int i = 0; i < mNetTopology->TotalSharedFs; i++)
      {
        *mLatDat->GetFNew(receivedFTranslator[i])
            = *mLatDat->GetFOld(mNetTopology->NeighbouringProcs[0]->FirstSharedF + i);
      }

      // Do any cleanup steps necessary on boundary nodes
      int offset = 0;

      for (int collision_type = 0; collision_type < COLLISION_TYPES; collision_type++)
      {
        GetCollision(collision_type)->PostStep(mState->DoRendering,
                                               offset,
                                               mLatDat->GetInnerCollisionCount(collision_type),
                                               mParams,
                                               *mLatDat,
                                               mVisControl);
        offset += mLatDat->GetInnerCollisionCount(collision_type);
      }

      for (int collision_type = 0; collision_type < COLLISION_TYPES; collision_type++)
      {
        GetCollision(collision_type)->PostStep(mState->DoRendering,
                                               offset,
                                               mLatDat->GetInterCollisionCount(collision_type),
                                               mParams,
                                               *mLatDat,
                                               mVisControl);
        offset += mLatDat->GetInterCollisionCount(collision_type);
      }
    }

    void LBM::EndIteration()
    {
      // Swap f_old and f_new ready for the next timestep.
      mLatDat->SwapOldAndNew();
    }

<<<<<<< HEAD
    void LBM::CalculateFlowFieldValues()
    {
      // TODO: Get rid of this whole thing, and the code in the UI
      // that uses it.
      /*
      double *local_data;
      double *global_data;

      int i;

      int lMaxInlets = hemelb::util::NumericalFunctions::max<int>(6 + inlets, 2 * inlets);

      local_data = new double[lMaxInlets];
      global_data = new double[lMaxInlets];

      local_data[0] = mMinsAndMaxes.MinDensity;
      local_data[1] = mMinsAndMaxes.MinVelocity;
      local_data[2] = mMinsAndMaxes.MinStress;
      local_data[3] = mMinsAndMaxes.MaxDensity;
      local_data[4] = mMinsAndMaxes.MaxVelocity;
      local_data[5] = mMinsAndMaxes.MaxStress;

      memcpy(&local_data[6], peak_inlet_velocity, sizeof(double) * inlets);

      MPI_Reduce(&local_data[0], &global_data[0], 3, MPI_DOUBLE, MPI_MIN, 0, MPI_COMM_WORLD);
      MPI_Reduce(&local_data[3],
                 &global_data[3],
                 3 + inlets,
                 MPI_DOUBLE,
                 MPI_MAX,
                 0,
                 MPI_COMM_WORLD);

      mMinsAndMaxes.MinDensity = global_data[0];
      mMinsAndMaxes.MinVelocity = global_data[1];
      mMinsAndMaxes.MinStress = global_data[2];
      mMinsAndMaxes.MaxDensity = global_data[3];
      mMinsAndMaxes.MaxVelocity = global_data[4];
      mMinsAndMaxes.MaxStress = global_data[5];

      memcpy(peak_inlet_velocity, &global_data[6], sizeof(double) * inlets);

      for (i = 0; i < inlets; i++)
      {
        local_data[i] = average_inlet_velocity[i];
        local_data[inlets + i] = inlet_count[i];
      }
      MPI_Reduce(local_data, global_data, 2 * inlets, MPI_DOUBLE, MPI_SUM, 0, MPI_COMM_WORLD);

      for (i = 0; i < inlets; i++)
      {
        average_inlet_velocity[i] = global_data[i];
        inlet_count[i] = global_data[inlets + i];
      }

      delete[] global_data;
      delete[] local_data;

      for (i = 0; i < inlets; i++)
      {
        average_inlet_velocity[i] /= inlet_count[i];
        average_inlet_velocity[i] = ConvertVelocityToPhysicalUnits(average_inlet_velocity[i]);
        peak_inlet_velocity[i] = ConvertVelocityToPhysicalUnits(peak_inlet_velocity[i]);
      }
      */
    }

=======
>>>>>>> 35088ee6
    // Update peak and average inlet velocities local to the current subdomain.
    void LBM::UpdateInletVelocities(int time_step)
    {
      double density;
      double vx, vy, vz;
      double velocity;

      int inlet_id;
      int c1, c2;

      unsigned int offset = mLatDat->GetInnerCollisionCount(0) + mLatDat->GetInnerCollisionCount(1);

      for (unsigned int i = offset; i < offset + mLatDat->GetInnerCollisionCount(2); i++)
      {
        D3Q15::CalculateDensityAndVelocity(mLatDat->GetFOld(i * D3Q15::NUMVECTORS),
                                           density,
                                           vx,
                                           vy,
                                           vz);

        inlet_id = mLatDat->GetBoundaryId(i);

        vx *= inlet_normal[3 * inlet_id + 0];
        vy *= inlet_normal[3 * inlet_id + 1];
        vz *= inlet_normal[3 * inlet_id + 2];

        velocity = vx * vx + vy * vy + vz * vz;

        if (velocity > 0.)
        {
          velocity = sqrt(velocity) / density;
        }
        else
        {
          velocity = -sqrt(velocity) / density;
        }
      }

      offset = mLatDat->GetInnerSiteCount() + mLatDat->GetInterCollisionCount(0)
          + mLatDat->GetInterCollisionCount(1);

      for (unsigned int i = offset; i < offset + mLatDat->GetInterCollisionCount(2); i++)
      {
        D3Q15::CalculateDensityAndVelocity(mLatDat->GetFOld(i * D3Q15::NUMVECTORS),
                                           density,
                                           vx,
                                           vy,
                                           vz);

        inlet_id = mLatDat->GetBoundaryId(i);

        vx *= inlet_normal[3 * inlet_id + 0];
        vy *= inlet_normal[3 * inlet_id + 1];
        vz *= inlet_normal[3 * inlet_id + 2];

        velocity = vx * vx + vy * vy + vz * vz;

        if (velocity > 0.)
        {
          velocity = sqrt(velocity) / density;
        }
        else
        {
          velocity = -sqrt(velocity) / density;
        }
      }
    }

    // In the case of instability, this function restart the simulation
    // with twice as many time steps per period and update the parameters
    // that depends on this change.
    void LBM::Reset()
    {
      int i;

      for (i = 0; i < inlets; i++)
      {
        inlet_density_avg[i] = ConvertPressureToPhysicalUnits(inlet_density_avg[i] * Cs2);
        inlet_density_amp[i] = ConvertPressureGradToPhysicalUnits(inlet_density_amp[i] * Cs2);
      }
      for (i = 0; i < outlets; i++)
      {
        outlet_density_avg[i] = ConvertPressureToPhysicalUnits(outlet_density_avg[i] * Cs2);
        outlet_density_amp[i] = ConvertPressureGradToPhysicalUnits(outlet_density_amp[i] * Cs2);
      }
      period *= 2;

      for (i = 0; i < inlets; i++)
      {
        inlet_density_avg[i] = ConvertPressureToLatticeUnits(inlet_density_avg[i]) / Cs2;
        inlet_density_amp[i] = ConvertPressureGradToLatticeUnits(inlet_density_amp[i]) / Cs2;
      }
      for (i = 0; i < outlets; i++)
      {
        outlet_density_avg[i] = ConvertPressureToLatticeUnits(outlet_density_avg[i]) / Cs2;
        outlet_density_amp[i] = ConvertPressureGradToLatticeUnits(outlet_density_amp[i]) / Cs2;
      }

      RecalculateTauViscosityOmega();

      SetInitialConditions();
    }

    LBM::~LBM()
    {
      // Delete the translator between received location and location in f_new.
      delete[] receivedFTranslator;

      // Delete arrays allocated for the inlets
      delete[] inlet_density;
      delete[] inlet_density_avg;
      delete[] inlet_density_amp;
      delete[] inlet_density_phs;

      // Delete arrays allocated for the outlets
      delete[] outlet_density;
      delete[] outlet_density_avg;
      delete[] outlet_density_amp;
      delete[] outlet_density_phs;

      // Delete the collision and stream objects we've been using
      delete mMidFluidCollision;
      delete mWallCollision;
      delete mInletCollision;
      delete mOutletCollision;
      delete mInletWallCollision;
      delete mOutletWallCollision;

      // Delete various other arrays used
      delete[] inlet_normal;
    }
  }
}<|MERGE_RESOLUTION|>--- conflicted
+++ resolved
@@ -337,76 +337,6 @@
       mLatDat->SwapOldAndNew();
     }
 
-<<<<<<< HEAD
-    void LBM::CalculateFlowFieldValues()
-    {
-      // TODO: Get rid of this whole thing, and the code in the UI
-      // that uses it.
-      /*
-      double *local_data;
-      double *global_data;
-
-      int i;
-
-      int lMaxInlets = hemelb::util::NumericalFunctions::max<int>(6 + inlets, 2 * inlets);
-
-      local_data = new double[lMaxInlets];
-      global_data = new double[lMaxInlets];
-
-      local_data[0] = mMinsAndMaxes.MinDensity;
-      local_data[1] = mMinsAndMaxes.MinVelocity;
-      local_data[2] = mMinsAndMaxes.MinStress;
-      local_data[3] = mMinsAndMaxes.MaxDensity;
-      local_data[4] = mMinsAndMaxes.MaxVelocity;
-      local_data[5] = mMinsAndMaxes.MaxStress;
-
-      memcpy(&local_data[6], peak_inlet_velocity, sizeof(double) * inlets);
-
-      MPI_Reduce(&local_data[0], &global_data[0], 3, MPI_DOUBLE, MPI_MIN, 0, MPI_COMM_WORLD);
-      MPI_Reduce(&local_data[3],
-                 &global_data[3],
-                 3 + inlets,
-                 MPI_DOUBLE,
-                 MPI_MAX,
-                 0,
-                 MPI_COMM_WORLD);
-
-      mMinsAndMaxes.MinDensity = global_data[0];
-      mMinsAndMaxes.MinVelocity = global_data[1];
-      mMinsAndMaxes.MinStress = global_data[2];
-      mMinsAndMaxes.MaxDensity = global_data[3];
-      mMinsAndMaxes.MaxVelocity = global_data[4];
-      mMinsAndMaxes.MaxStress = global_data[5];
-
-      memcpy(peak_inlet_velocity, &global_data[6], sizeof(double) * inlets);
-
-      for (i = 0; i < inlets; i++)
-      {
-        local_data[i] = average_inlet_velocity[i];
-        local_data[inlets + i] = inlet_count[i];
-      }
-      MPI_Reduce(local_data, global_data, 2 * inlets, MPI_DOUBLE, MPI_SUM, 0, MPI_COMM_WORLD);
-
-      for (i = 0; i < inlets; i++)
-      {
-        average_inlet_velocity[i] = global_data[i];
-        inlet_count[i] = global_data[inlets + i];
-      }
-
-      delete[] global_data;
-      delete[] local_data;
-
-      for (i = 0; i < inlets; i++)
-      {
-        average_inlet_velocity[i] /= inlet_count[i];
-        average_inlet_velocity[i] = ConvertVelocityToPhysicalUnits(average_inlet_velocity[i]);
-        peak_inlet_velocity[i] = ConvertVelocityToPhysicalUnits(peak_inlet_velocity[i]);
-      }
-      */
-    }
-
-=======
->>>>>>> 35088ee6
     // Update peak and average inlet velocities local to the current subdomain.
     void LBM::UpdateInletVelocities(int time_step)
     {
@@ -415,7 +345,6 @@
       double velocity;
 
       int inlet_id;
-      int c1, c2;
 
       unsigned int offset = mLatDat->GetInnerCollisionCount(0) + mLatDat->GetInnerCollisionCount(1);
 
