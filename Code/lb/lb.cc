--- conflicted
+++ resolved
@@ -7,14 +7,7 @@
 
 #include "lb/lb.h"
 #include "util/utilityFunctions.h"
-<<<<<<< HEAD
 #include "vis/rayTracer/RayTracer.h"
-=======
-#include "vis/RayTracer.h"
-#include "lb/rheology_models/CassonRheologyModel.h"
-#include "lb/rheology_models/TruncatedPowerLawRheologyModel.h"
-#include "lb/rheology_models/CarreauYasudaRheologyModel.h"
->>>>>>> d821e264
 
 namespace hemelb
 {
@@ -34,34 +27,6 @@
                   latDat->GetVoxelSize())
     {
       ReadParameters();
-<<<<<<< HEAD
-=======
-
-      typedef hemelb::lb::collisions::implementations::LBGK CO;
-
-      typedef hemelb::lb::rheology_models::CassonRheologyModel RHEO_MODEL;
-      //typedef hemelb::lb::rheology_models::TruncatedPowerLawRheologyModel RHEO_MODEL;
-      //typedef hemelb::lb::rheology_models::CarreauYasudaRheologyModel RHEO_MODEL;
-      //typedef hemelb::lb::collisions::implementations::LBGKNN<RHEO_MODEL> CO;
-
-      if (typeid(CO) == typeid(hemelb::lb::collisions::implementations::ELBM))
-      {
-        hemelb::lb::collisions::implementations::ELBM::createAlphaArray(mLatDat->GetLocalFluidSiteCount());
-        hemelb::lb::collisions::implementations::ELBM::setTau(&mParams.Tau);
-      }
-
-      if (typeid(CO) == typeid(hemelb::lb::collisions::implementations::LBGKNN<RHEO_MODEL>))
-      {
-        hemelb::lb::collisions::implementations::LBGKNN<RHEO_MODEL>::createTauArray(mLatDat->GetLocalFluidSiteCount(),
-                                                                                    mParams.Tau);
-        hemelb::lb::collisions::implementations::LBGKNN<RHEO_MODEL>::setStateObjects(mLatDat, mState);
-      }
-
-      InitCollisions<hemelb::lb::streamers::implementations::SimpleCollideAndStream<CO>,
-          hemelb::lb::streamers::implementations::ZeroVelocityEquilibrium<CO>,
-          hemelb::lb::streamers::implementations::NonZeroVelocityBoundaryDensity<CO>,
-          hemelb::lb::streamers::implementations::ZeroVelocityBoundaryDensity<CO> >();
->>>>>>> d821e264
     }
 
     void LBM::CalculateMouseFlowField(float densityIn,
@@ -88,6 +53,7 @@
 
       kernels::InitParams initParams = kernels::InitParams();
       initParams.latDat = mLatDat;
+      initParams.lbmParams = &mParams;
 
       initParams.siteCount = mLatDat->GetInnerCollisionCount(0)
           + mLatDat->GetInterCollisionCount(0);
