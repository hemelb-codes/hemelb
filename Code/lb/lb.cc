--- conflicted
+++ resolved
@@ -15,11 +15,9 @@
   {
     void LBM::RecalculateTauViscosityOmega()
     {
-      mParams.Tau = 0.5
-          + (PULSATILE_PERIOD_s * BLOOD_VISCOSITY_Pa_s / BLOOD_DENSITY_Kg_per_m3)
-              / (Cs2
-                  * ((double) mState->GetTimeStepsPerCycle() * mLatDat->GetVoxelSize()
-                      * mLatDat->GetVoxelSize()));
+      mParams.Tau = 0.5 + (PULSATILE_PERIOD_s * BLOOD_VISCOSITY_Pa_s / BLOOD_DENSITY_Kg_per_m3)
+          / (Cs2 * ((double) mState->GetTimeStepsPerCycle() * mLatDat->GetVoxelSize()
+              * mLatDat->GetVoxelSize()));
 
       mParams.Omega = -1.0 / mParams.Tau;
       mParams.StressParameter = (1.0 - 1.0 / (2.0 * mParams.Tau)) / sqrt(2.0);
@@ -35,8 +33,10 @@
              net::Net* net,
              geometry::LatticeData* latDat,
              SimulationState* simState) :
-        mSimConfig(iSimulationConfig), mNet(net), mLatDat(latDat), mState(simState)
-    {
+      mSimConfig(iSimulationConfig), mNet(net), mLatDat(latDat), mState(simState)
+    {
+      // voxel_size = iSimulationConfig->VoxelSize;
+
       ReadParameters();
 
       InitCollisions();
@@ -64,17 +64,6 @@
       // It'd be nice to do this with something like
       // MidFluidCollision = new ConvergenceCheckingWrapper(new WhateverMidFluidCollision());
 
-<<<<<<< HEAD
-      mCollisions.resize(0);
-
-      // WARNING: order is importnant
-      mCollisions.push_back(new hemelb::lb::streamers::MidFluidCollision());
-      mCollisions.push_back(new hemelb::lb::streamers::WallCollision());
-      mCollisions.push_back(new hemelb::lb::streamers::InletOutletCollision(mInletValues));
-      mCollisions.push_back(new hemelb::lb::streamers::InletOutletCollision(mOutletValues));
-      mCollisions.push_back(new hemelb::lb::streamers::InletOutletWallCollision(mInletValues));
-      mCollisions.push_back(new hemelb::lb::streamers::InletOutletWallCollision(mOutletValues));
-=======
       kernels::InitParams initParams = kernels::InitParams();
       initParams.latDat = mLatDat;
 
@@ -105,7 +94,6 @@
           + mLatDat->GetInterCollisionCount(5);
       initParams.boundaryObject = mOutletValues;
       mOutletWallCollision = new tInletOutletWallCollision(initParams);
->>>>>>> f37c0d68
     }
 
     void LBM::Initialise(site_t* iFTranslator,
@@ -164,14 +152,14 @@
           netTop->NeighbouringProcs.begin(); it != netTop->NeighbouringProcs.end(); it++)
       {
         // Request the receive into the appropriate bit of FOld.
-        mNet->RequestReceive<distribn_t>(mLatDat->GetFOld( (*it).FirstSharedF),
-                                         (int) (*it).SharedFCount,
-                                         (*it).Rank);
+        mNet->RequestReceive<distribn_t> (mLatDat->GetFOld( (*it).FirstSharedF),
+                                          (int) (*it).SharedFCount,
+                                           (*it).Rank);
 
         // Request the send from the right bit of FNew.
-        mNet->RequestSend<distribn_t>(mLatDat->GetFNew( (*it).FirstSharedF),
-                                      (int) (*it).SharedFCount,
-                                      (*it).Rank);
+        mNet->RequestSend<distribn_t> (mLatDat->GetFNew( (*it).FirstSharedF),
+                                       (int) (*it).SharedFCount,
+                                        (*it).Rank);
 
       }
 
@@ -184,39 +172,17 @@
 
       site_t offset = mLatDat->GetInnerSiteCount();
 
-<<<<<<< HEAD
-      for (unsigned int collision_type = 0; collision_type < COLLISION_TYPES; collision_type++)
-      {
-        // Wait for all boundaryComms to finish
-        // TODO: This check is ugly, not ideal place or way to do it
-        if (collision_type == 2)
-        {
-          mInletValues->FinishReceive();
-        }
-        else if (collision_type == 3)
-        {
-          mOutletValues->FinishReceive();
-        }
-
-        mCollisions[collision_type]->AcceptCollisionVisitor(mStreamAndCollide,
-                                                            mVisControl->IsRendering(),
-                                                            offset,
-                                                            mLatDat->GetInterCollisionCount(collision_type),
-                                                            &mParams,
-                                                            mLatDat,
-                                                            mVisControl);
-        offset += mLatDat->GetInterCollisionCount(collision_type);
-      }
-=======
       StreamAndCollide(mMidFluidCollision, offset, mLatDat->GetInterCollisionCount(0));
       offset += mLatDat->GetInterCollisionCount(0);
 
       StreamAndCollide(mWallCollision, offset, mLatDat->GetInterCollisionCount(1));
       offset += mLatDat->GetInterCollisionCount(1);
 
+      mInletValues->FinishReceive();
       StreamAndCollide(mInletCollision, offset, mLatDat->GetInterCollisionCount(2));
       offset += mLatDat->GetInterCollisionCount(2);
 
+      mOutletValues->FinishReceive();
       StreamAndCollide(mOutletCollision, offset, mLatDat->GetInterCollisionCount(3));
       offset += mLatDat->GetInterCollisionCount(3);
 
@@ -224,7 +190,6 @@
       offset += mLatDat->GetInterCollisionCount(4);
 
       StreamAndCollide(mOutletWallCollision, offset, mLatDat->GetInterCollisionCount(5));
->>>>>>> f37c0d68
 
       timeSpent += util::myClock();
     }
@@ -235,19 +200,6 @@
 
       site_t offset = 0;
 
-<<<<<<< HEAD
-      for (unsigned int collision_type = 0; collision_type < COLLISION_TYPES; collision_type++)
-      {
-        mCollisions[collision_type]->AcceptCollisionVisitor(mStreamAndCollide,
-                                                            mVisControl->IsRendering(),
-                                                            offset,
-                                                            mLatDat->GetInnerCollisionCount(collision_type),
-                                                            &mParams,
-                                                            mLatDat,
-                                                            mVisControl);
-        offset += mLatDat->GetInnerCollisionCount(collision_type);
-      }
-=======
       StreamAndCollide(mMidFluidCollision, offset, mLatDat->GetInnerCollisionCount(0));
       offset += mLatDat->GetInnerCollisionCount(0);
 
@@ -264,7 +216,6 @@
       offset += mLatDat->GetInnerCollisionCount(4);
 
       StreamAndCollide(mOutletWallCollision, offset, mLatDat->GetInnerCollisionCount(5));
->>>>>>> f37c0d68
 
       timeSpent += util::myClock();
     }
@@ -279,38 +230,13 @@
 
       for (site_t i = 0; i < netTop->TotalSharedFs; i++)
       {
-        *mLatDat->GetFNew(receivedFTranslator[i]) =
-            *mLatDat->GetFOld(netTop->NeighbouringProcs[0].FirstSharedF + i);
+        *mLatDat->GetFNew(receivedFTranslator[i])
+            = *mLatDat->GetFOld(netTop->NeighbouringProcs[0].FirstSharedF + i);
       }
 
       // Do any cleanup steps necessary on boundary nodes
       site_t offset = 0;
 
-<<<<<<< HEAD
-      for (unsigned int collision_type = 0; collision_type < COLLISION_TYPES; collision_type++)
-      {
-        mCollisions[collision_type]->AcceptCollisionVisitor(mPostStep,
-                                                            mVisControl->IsRendering(),
-                                                            offset,
-                                                            mLatDat->GetInnerCollisionCount(collision_type),
-                                                            &mParams,
-                                                            mLatDat,
-                                                            mVisControl);
-        offset += mLatDat->GetInnerCollisionCount(collision_type);
-      }
-
-      for (unsigned int collision_type = 0; collision_type < COLLISION_TYPES; collision_type++)
-      {
-        mCollisions[collision_type]->AcceptCollisionVisitor(mPostStep,
-                                                            mVisControl->IsRendering(),
-                                                            offset,
-                                                            mLatDat->GetInterCollisionCount(collision_type),
-                                                            &mParams,
-                                                            mLatDat,
-                                                            mVisControl);
-        offset += mLatDat->GetInterCollisionCount(collision_type);
-      }
-=======
       //TODO yup, this is horrible. If you read this, please improve the following code.
       PostStep(mMidFluidCollision, offset, mLatDat->GetInterCollisionCount(0));
       offset += mLatDat->GetInterCollisionCount(0);
@@ -346,7 +272,6 @@
       offset += mLatDat->GetInnerCollisionCount(4);
 
       PostStep(mOutletWallCollision, offset, mLatDat->GetInnerCollisionCount(5));
->>>>>>> f37c0d68
 
       timeSpent += util::myClock();
     }
@@ -486,10 +411,12 @@
       delete[] receivedFTranslator;
 
       // Delete the collision and stream objects we've been using
-      for (unsigned int i = 0; i < mCollisions.size(); i++)
-      {
-        delete mCollisions[i];
-      }
+      delete mMidFluidCollision;
+      delete mWallCollision;
+      delete mInletCollision;
+      delete mOutletCollision;
+      delete mInletWallCollision;
+      delete mOutletWallCollision;
 
       // Delete various other arrays used
       delete[] inlet_normal;
