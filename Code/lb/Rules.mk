--- conflicted
+++ resolved
@@ -10,13 +10,9 @@
                   StabilityTester.o \
                   EntropyTester.o \
                   SimulationState.o \
-<<<<<<< HEAD
-                  $(foreach sd,$(SUBDIRS_$(d)),$(call subtree_tgts,$(sd)))
-=======
                   BoundaryComms.o \
                   BoundaryValues.o \
-		  $(foreach sd,$(SUBDIRS_$(d)),$(call subtree_tgts,$(sd)))
->>>>>>> c632fbc9
+                  $(foreach sd,$(SUBDIRS_$(d)),$(call subtree_tgts,$(sd)))
 
 INCLUDES_$(d) := $(INCLUDES_$(parent))
 
