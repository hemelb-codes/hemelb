include $(MK)/header.mk

TARGETS := libHemeLbLb.$(LIBEXT)

SUBDIRS := collisions streamers

$(TARGETS)_DEPS = lb.o \
                  io.o \
                  HFunction.o \
                  StabilityTester.o \
                  EntropyTester.o \
                  SimulationState.o \
<<<<<<< HEAD
                  $(foreach sd,$(SUBDIRS_$(d)),$(call subtree_tgts,$(sd)))
=======
                  BoundaryComms.o \
                  BoundaryValues.o \
		  $(foreach sd,$(SUBDIRS_$(d)),$(call subtree_tgts,$(sd)))
>>>>>>> f7dd3f46

INCLUDES_$(d) := $(INCLUDES_$(parent))

include $(MK)/footer.mk<|MERGE_RESOLUTION|>--- conflicted
+++ resolved
@@ -10,13 +10,9 @@
                   StabilityTester.o \
                   EntropyTester.o \
                   SimulationState.o \
-<<<<<<< HEAD
-                  $(foreach sd,$(SUBDIRS_$(d)),$(call subtree_tgts,$(sd)))
-=======
                   BoundaryComms.o \
                   BoundaryValues.o \
-		  $(foreach sd,$(SUBDIRS_$(d)),$(call subtree_tgts,$(sd)))
->>>>>>> f7dd3f46
+                  $(foreach sd,$(SUBDIRS_$(d)),$(call subtree_tgts,$(sd)))
 
 INCLUDES_$(d) := $(INCLUDES_$(parent))
 
