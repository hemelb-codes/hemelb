include $(MK)/header.mk

TARGETS := libHemeLbLb.$(LIBEXT)

<<<<<<< HEAD
SUBDIRS := boundaries
=======
SUBDIRS := collisions streamers rheology_models
>>>>>>> b5da0302

$(TARGETS)_DEPS = lb.o \
                  io.o \
                  HFunction.o \
                  StabilityTester.o \
                  EntropyTester.o \
                  SimulationState.o \
                  $(foreach sd,$(SUBDIRS_$(d)),$(call subtree_tgts,$(sd)))

INCLUDES_$(d) := $(INCLUDES_$(parent))

include $(MK)/footer.mk<|MERGE_RESOLUTION|>--- conflicted
+++ resolved
@@ -2,11 +2,7 @@
 
 TARGETS := libHemeLbLb.$(LIBEXT)
 
-<<<<<<< HEAD
-SUBDIRS := boundaries
-=======
-SUBDIRS := collisions streamers rheology_models
->>>>>>> b5da0302
+SUBDIRS := boundaries rheology_models
 
 $(TARGETS)_DEPS = lb.o \
                   io.o \
