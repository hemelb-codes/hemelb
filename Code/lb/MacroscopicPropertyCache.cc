--- conflicted
+++ resolved
@@ -12,17 +12,6 @@
   {
     MacroscopicPropertyCache::MacroscopicPropertyCache(const SimulationState& simState,
                                                        const geometry::LatticeData& latticeData) :
-<<<<<<< HEAD
-        densityCache(simState, latticeData.GetLocalFluidSiteCount()),
-            velocityCache(simState, latticeData.GetLocalFluidSiteCount()),
-            wallShearStressMagnitudeCache(simState, latticeData.GetLocalFluidSiteCount()),
-            vonMisesStressCache(simState, latticeData.GetLocalFluidSiteCount()),
-            shearRateCache(simState, latticeData.GetLocalFluidSiteCount()),
-            stressTensorCache(simState, latticeData.GetLocalFluidSiteCount()),
-            tractionCache(simState, latticeData.GetLocalFluidSiteCount()),
-            tangentialProjectionTractionCache(simState, latticeData.GetLocalFluidSiteCount()),
-            siteCount(latticeData.GetLocalFluidSiteCount())
-=======
       densityCache(simState, latticeData.GetLocalFluidSiteCount()),
       velocityCache(simState, latticeData.GetLocalFluidSiteCount()),
       wallShearStressMagnitudeCache(simState, latticeData.GetLocalFluidSiteCount()),
@@ -33,7 +22,6 @@
       tangentialProjectionTractionCache(simState, latticeData.GetLocalFluidSiteCount()),
       velDistributionsCache(simState, latticeData.GetLocalFluidSiteCount()),
       siteCount(latticeData.GetLocalFluidSiteCount())
->>>>>>> 470f1847
     {
       ResetRequirements();
     }
