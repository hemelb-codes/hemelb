
// This file is part of HemeLB and is Copyright (C)
// the HemeLB team and/or their institutions, as detailed in the
// file AUTHORS. This software is provided under the terms of the
// license in the file LICENSE.

#include "lb/lattices/D3Q19.h"

namespace hemelb
{
  namespace lb
  {
    namespace lattices
    {
<<<<<<< HEAD
      template<>
      LatticeInfo* Lattice<D3Q19>::singletonInfo = nullptr;
=======
      const Direction D3Q19::NUMVECTORS;
>>>>>>> 470f1847

      const int D3Q19::CX[] = { 0, 1, -1, 0, 0, 0, 0, 1, -1, 1, -1, 1, -1, 1, -1, 0, 0, 0, 0 };
      const int D3Q19::CY[] = { 0, 0, 0, 1, -1, 0, 0, 1, -1, -1, 1, 0, 0, 0, 0, 1, -1, 1, -1 };
      const int D3Q19::CZ[] = { 0, 0, 0, 0, 0, 1, -1, 0, 0, 0, 0, 1, -1, -1, 1, 1, -1, -1, 1 };

      const distribn_t D3Q19::CXD[] = { 0.0,
                                        1.0,
                                        -1.0,
                                        0.0,
                                        0.0,
                                        0.0,
                                        0.0,
                                        1.0,
                                        -1.0,
                                        1.0,
                                        -1.0,
                                        1.0,
                                        -1.0,
                                        1.0,
                                        -1.0,
                                        0.0,
                                        0.0,
                                        0.0,
                                        0.0 };
      const distribn_t D3Q19::CYD[] = { 0.0,
                                        0.0,
                                        0.0,
                                        1.0,
                                        -1.0,
                                        0.0,
                                        0.0,
                                        1.0,
                                        -1.0,
                                        -1.0,
                                        1.0,
                                        0.0,
                                        0.0,
                                        0.0,
                                        0.0,
                                        1.0,
                                        -1.0,
                                        1.0,
                                        -1.0 };
      const distribn_t D3Q19::CZD[] = { 0.0,
                                        0.0,
                                        0.0,
                                        0.0,
                                        0.0,
                                        1.0,
                                        -1.0,
                                        0.0,
                                        0.0,
                                        0.0,
                                        0.0,
                                        1.0,
                                        -1.0,
                                        -1.0,
                                        1.0,
                                        1.0,
                                        -1.0,
                                        -1.0,
                                        1.0 };

      const int* D3Q19::discreteVelocityVectors[] = { CX, CY, CZ };

      const distribn_t D3Q19::EQMWEIGHTS[] = { 1.0 / 3.0, 1.0 / 18.0, 1.0 / 18.0, 1.0 / 18.0, 1.0
                                                   / 18.0,
                                               1.0 / 18.0, 1.0 / 18.0, 1.0 / 36.0, 1.0 / 36.0, 1.0
                                                   / 36.0,
                                               1.0 / 36.0, 1.0 / 36.0, 1.0 / 36.0, 1.0 / 36.0, 1.0
                                                   / 36.0,
                                               1.0 / 36.0, 1.0 / 36.0, 1.0 / 36.0, 1.0 / 36.0 };

      const Direction D3Q19::INVERSEDIRECTIONS[] = { 0,
                                                     2,
                                                     1,
                                                     4,
                                                     3,
                                                     6,
                                                     5,
                                                     8,
                                                     7,
                                                     10,
                                                     9,
                                                     12,
                                                     11,
                                                     14,
                                                     13,
                                                     16,
                                                     15,
                                                     18,
                                                     17 };
    }
  }
}<|MERGE_RESOLUTION|>--- conflicted
+++ resolved
@@ -12,12 +12,7 @@
   {
     namespace lattices
     {
-<<<<<<< HEAD
-      template<>
-      LatticeInfo* Lattice<D3Q19>::singletonInfo = nullptr;
-=======
       const Direction D3Q19::NUMVECTORS;
->>>>>>> 470f1847
 
       const int D3Q19::CX[] = { 0, 1, -1, 0, 0, 0, 0, 1, -1, 1, -1, 1, -1, 1, -1, 0, 0, 0, 0 };
       const int D3Q19::CY[] = { 0, 0, 0, 1, -1, 0, 0, 1, -1, -1, 1, 0, 0, 0, 0, 1, -1, 1, -1 };
