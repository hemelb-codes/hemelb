// 
// Copyright (C) University College London, 2007-2012, all rights reserved.
// 
// This file is part of HemeLB and is CONFIDENTIAL. You may not work 
// with, install, use, duplicate, modify, redistribute or share this
// file, or any part thereof, other than as allowed by any agreement
// specifically made by you with University College London.
// 

#include "lb/boundaries/BoundaryValues.h"
#include "lb/boundaries/BoundaryComms.h"
#include "util/utilityFunctions.h"
#include "util/fileutils.h"
#include <algorithm>
#include <fstream>

namespace hemelb
{
  namespace lb
  {
    namespace boundaries
    {

      BoundaryValues::BoundaryValues(geometry::SiteType ioletType,
                                     geometry::LatticeData* latticeData,
                                     const std::vector<iolets::InOutLet*> &incoming_iolets,
                                     SimulationState* simulationState,
                                     util::UnitConverter* units) :
          net::IteratedAction(), totalIoletCount(incoming_iolets.size()), localIoletCount(0), state(simulationState), unitConverter(units)
      {
        // Determine which iolets need comms and create them
        for (int ioletIndex = 0; ioletIndex < totalIoletCount; ioletIndex++)
        {
          // First create a copy of all iolets
          iolets::InOutLet* iolet = incoming_iolets[ioletIndex]->Clone();

          iolet->Initialise(unitConverter);

          iolets.push_back(iolet);

          bool isIOletOnThisProc = IsIOletOnThisProc(ioletType, latticeData, ioletIndex);
          std::vector<int> procList = GatherProcList(isIOletOnThisProc);

          // With information on whether a proc has an IOlet and the list of procs for each IOlte
          // on the BC task we can create the comms

          /* TODO: At the moment, all iolets require communication. This will eventually lead to inefficiency
           * so we should only communicate for iolets that need it. The overhead of this may be very small though. */
          if (isIOletOnThisProc || IsCurrentProcTheBCProc())
          {
            localIoletCount++;
            localIoletIDs.push_back(ioletIndex);
            iolet->SetComms(new BoundaryComms(state, procList, isIOletOnThisProc));
          }
        }

        // Send out initial values
        Reset();
      }

      BoundaryValues::~BoundaryValues()
      {
<<<<<<< HEAD

=======
>>>>>>> 30afef29
        for (int i = 0; i < totalIoletCount; i++)
        {
          delete iolets[i];
        }
      }

      bool BoundaryValues::IsIOletOnThisProc(geometry::SiteType ioletType,
                                             geometry::LatticeData* latticeData,
                                             int boundaryId)
      {
        //return true; //TODO: resolve this??

        for (site_t i = 0; i < latticeData->GetLocalFluidSiteCount(); i++)
        {
          const geometry::Site<geometry::LatticeData> site = latticeData->GetSite(i);

          if (site.GetSiteType() == ioletType && site.GetBoundaryId() == boundaryId)
          {
            return true;
          }
        }

        return true;
      }

      std::vector<int> BoundaryValues::GatherProcList(bool hasBoundary)
      {
        std::vector<int> processorsNeedingIoletList(0);

        // This is where the info about whether a proc contains the given inlet/outlet is sent
        // If it does contain the given inlet/outlet it sends a true value, else it sends a false.
        int isIOletOnThisProc = hasBoundary; // true if inlet i is on this proc

        // These should be bool, but MPI only supports MPI_INT
        // For each inlet/outlet there is an array of length equal to total number of procs.
        // Each stores true/false value. True if proc of rank equal to the index contains
        // the given inlet/outlet.
        proc_t processorCount = topology::NetworkTopology::Instance()->GetProcessorCount();
        int *processorsNeedingIoletFlags = new int[processorCount];

        MPI_Gather(&isIOletOnThisProc,
                   1,
                   hemelb::MpiDataType(isIOletOnThisProc),
                   processorsNeedingIoletFlags,
                   1,
                   hemelb::MpiDataType(processorsNeedingIoletFlags[0]),
                   GetBCProcRank(),
                   MPI_COMM_WORLD);

        if (IsCurrentProcTheBCProc())
        {
          // Now we have an array for each IOlet with true (1) at indices corresponding to
          // processes that are members of that group. We have to convert this into arrays
          // of ints which store a list of processor ranks.
          for (proc_t process = 0; process < processorCount; process++)
          {
            if (processorsNeedingIoletFlags[process])
            {
              processorsNeedingIoletList.push_back(process);
            }
          }
        }

        // Clear up
        delete[] processorsNeedingIoletFlags;

        return processorsNeedingIoletList; // return by copy
      }

      bool BoundaryValues::IsCurrentProcTheBCProc()
      {
        return topology::NetworkTopology::Instance()->GetLocalRank() == GetBCProcRank();
      }

      proc_t BoundaryValues::GetBCProcRank()
      {
        return 0;
      }

      void BoundaryValues::RequestComms()
      {
        hemelb::log::Logger::Log<hemelb::log::Debug, hemelb::log::OnePerCore>("Requesting Comms in BoundaryValues");
        for (int i = 0; i < localIoletCount; i++)
        {
          HandleComms(GetLocalIolet(i));
        }
      }

      void BoundaryValues::HandleComms(iolets::InOutLet* iolet)
      {

        if (iolet->IsCommsRequired())
        {
          iolet->DoComms(IsCurrentProcTheBCProc(), state->GetTimeStep());
        }

      }

      void BoundaryValues::EndIteration()
      {
        for (int i = 0; i < localIoletCount; i++)
        {
          if (GetLocalIolet(i)->IsCommsRequired())
          {
            GetLocalIolet(i)->GetComms()->FinishSend();
          }
        }
      }

      void BoundaryValues::FinishReceive()
      {
        for (int i = 0; i < localIoletCount; i++)
        {
          if (GetLocalIolet(i)->IsCommsRequired())
          {
            GetLocalIolet(i)->GetComms()->Wait();
          }
        }
      }

      void BoundaryValues::Reset()
      {
        for (int i = 0; i < localIoletCount; i++)
        {
          GetLocalIolet(i)->Reset(*state);
          if (GetLocalIolet(i)->IsCommsRequired())
          {
            GetLocalIolet(i)->GetComms()->WaitAllComms();

          }
        }
      }

      // This assumes the program has already waited for comms to finish before
      distribn_t BoundaryValues::GetBoundaryDensity(const int index)
      {
        return iolets[index]->GetDensity(state->Get0IndexedTimeStep());
      }

      distribn_t BoundaryValues::GetDensityMin(int iBoundaryId)
      {
        return iolets[iBoundaryId]->GetDensityMin();
      }

      distribn_t BoundaryValues::GetDensityMax(int iBoundaryId)
      {
        return iolets[iBoundaryId]->GetDensityMax();
      }

    }
  }
}<|MERGE_RESOLUTION|>--- conflicted
+++ resolved
@@ -28,6 +28,9 @@
                                      util::UnitConverter* units) :
           net::IteratedAction(), totalIoletCount(incoming_iolets.size()), localIoletCount(0), state(simulationState), unitConverter(units)
       {
+
+        std::vector<int> *procsList = new std::vector<int>[totalIoletCount];
+
         // Determine which iolets need comms and create them
         for (int ioletIndex = 0; ioletIndex < totalIoletCount; ioletIndex++)
         {
@@ -39,31 +42,33 @@
           iolets.push_back(iolet);
 
           bool isIOletOnThisProc = IsIOletOnThisProc(ioletType, latticeData, ioletIndex);
-          std::vector<int> procList = GatherProcList(isIOletOnThisProc);
+          procsList[ioletIndex] = GatherProcList(isIOletOnThisProc);
 
           // With information on whether a proc has an IOlet and the list of procs for each IOlte
           // on the BC task we can create the comms
-
-          /* TODO: At the moment, all iolets require communication. This will eventually lead to inefficiency
-           * so we should only communicate for iolets that need it. The overhead of this may be very small though. */
           if (isIOletOnThisProc || IsCurrentProcTheBCProc())
           {
             localIoletCount++;
+
             localIoletIDs.push_back(ioletIndex);
-            iolet->SetComms(new BoundaryComms(state, procList, isIOletOnThisProc));
+            if (iolet->IsCommsRequired()) //DEREK: POTENTIAL MULTISCALE ISSUE (this if-statement)
+            {
+              iolet->SetComms(new BoundaryComms(state, procsList[ioletIndex], isIOletOnThisProc));
+            }
           }
         }
 
         // Send out initial values
         Reset();
+
+        // Clear up
+        delete[] procsList;
+
       }
 
       BoundaryValues::~BoundaryValues()
       {
-<<<<<<< HEAD
-
-=======
->>>>>>> 30afef29
+
         for (int i = 0; i < totalIoletCount; i++)
         {
           delete iolets[i];
@@ -74,8 +79,6 @@
                                              geometry::LatticeData* latticeData,
                                              int boundaryId)
       {
-        //return true; //TODO: resolve this??
-
         for (site_t i = 0; i < latticeData->GetLocalFluidSiteCount(); i++)
         {
           const geometry::Site<geometry::LatticeData> site = latticeData->GetSite(i);
@@ -145,7 +148,6 @@
 
       void BoundaryValues::RequestComms()
       {
-        hemelb::log::Logger::Log<hemelb::log::Debug, hemelb::log::OnePerCore>("Requesting Comms in BoundaryValues");
         for (int i = 0; i < localIoletCount; i++)
         {
           HandleComms(GetLocalIolet(i));
