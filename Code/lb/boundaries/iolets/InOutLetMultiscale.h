--- conflicted
+++ resolved
@@ -26,7 +26,7 @@
         namespace multiscale_constants
         {
           const PhysicalPressure HEMELB_MULTISCALE_REFERENCE_PRESSURE = 80.0;
-          const PhysicalVelocity HEMELB_MULTISCALE_REFERENCE_VELOCITY = 0.0;
+          const PhysicalVelocity_deprecated HEMELB_MULTISCALE_REFERENCE_VELOCITY = 0.0;
         }
 
         /***
@@ -44,72 +44,21 @@
         {
           public:
             InOutLetMultiscale();
-            /***
-             * The shared values are registered through the initialiser-list.
-             * pressure is initialized using other.GetPressureMax() for now, because GetPressure() is not present in the
-             * parent Iolet object, which is being cloned in BoundaryValues.h. This is a somewhat ugly workaround, but it does
-             * preserve the single-scale code.
-             */
             InOutLetMultiscale(const InOutLetMultiscale &other);
             virtual ~InOutLetMultiscale();
-
             virtual void DoIO(TiXmlElement *parent, bool isLoading, configuration::SimConfig* simConfig);
-
-<<<<<<< HEAD
-            virtual InOutLet* Clone() const
-            {
-              InOutLetMultiscale* copy = new InOutLetMultiscale(*this);
-              return copy;
-            }
-            virtual void Reset(SimulationState &state)
-            {
-              //pass;
-            }
-            virtual bool IsRegistrationRequired() const
-            {
-              return true;
-            }
-            LatticeDensity GetDensity(unsigned long timeStep) const
-            {
-              return units->ConvertPressureToLatticeUnits(pressure) / Cs2;
-            }
-            PhysicalPressure GetPressureMin() const
-            {
-              return minPressure;
-            }
-            PhysicalPressure GetPressureMax() const
-            {
-              return maxPressure;
-            }
-            PhysicalVelocity_deprecated GetVelocity() const
-            {
-              return velocity;
-            }
-            PhysicalPressure GetPressure() const
-            {
-              return pressure;
-            }
-=======
             virtual InOutLet* Clone() const;
             virtual void Reset(SimulationState &state);
             virtual bool IsRegistrationRequired() const;
->>>>>>> 30afef29
 
             LatticeDensity GetDensity(unsigned long timeStep) const;
             PhysicalPressure GetPressureMin() const;
             PhysicalPressure GetPressureMax() const;
-            PhysicalVelocity GetVelocity() const;
+            PhysicalVelocity_deprecated GetVelocity() const;
             PhysicalPressure GetPressure() const;
 
-<<<<<<< HEAD
-            multiscale::SharedValue<PhysicalVelocity_deprecated> & GetVelocityReference()
-            {
-              return velocity;
-            }
-=======
             multiscale::SharedValue<PhysicalPressure> & GetPressureReference();
-            PhysicalVelocity & GetVelocityReference();
->>>>>>> 30afef29
+            multiscale::SharedValue<PhysicalVelocity_deprecated> & GetVelocityReference();
 
             template<class Intercommunicator> void Register(Intercommunicator &intercomms,
                                                             typename Intercommunicator::IntercommunicandTypeT &type)
@@ -123,31 +72,24 @@
               type.template RegisterSharedValue<PhysicalPressure>("pressure");
               type.template RegisterSharedValue<PhysicalPressure>("minPressure");
               type.template RegisterSharedValue<PhysicalPressure>("maxPressure");
+              //type.template RegisterSharedValue<PhysicalPressure>("velocity");
             }
-
             // This should be const, and we should have a setter.
             // But the way SimConfig is set up prevents this.
             std::string & GetLabel();
-
-            /* TODO: Be a bit smarter about this. IoletMS might not *always* require communications, but it's better now to be
-             * inefficient than to end up with an inconsistent state. */
+       
             virtual bool IsCommsRequired() const;
             virtual void SetCommsRequired(bool b);
             void DoComms(bool isIoProcess, const LatticeTime timeStep);
 
-          protected:
+          private:
             std::string label;
 
             bool commsRequired;
             multiscale::SharedValue<PhysicalPressure> pressure;
             multiscale::SharedValue<PhysicalPressure> minPressure;
             multiscale::SharedValue<PhysicalPressure> maxPressure;
-<<<<<<< HEAD
             mutable multiscale::SharedValue<PhysicalVelocity_deprecated> velocity;
-=======
-            mutable PhysicalVelocity velocity;
-
->>>>>>> 30afef29
         };
       }
     }
