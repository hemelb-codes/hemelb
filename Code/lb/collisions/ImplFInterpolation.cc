--- conflicted
+++ resolved
@@ -35,7 +35,6 @@
         }
       }
 
-<<<<<<< HEAD
       void ImplFInterpolation::PostStep(const bool iDoRayTracing,
                                         const double iOmega,
                                         double iFOldAll[],
@@ -55,9 +54,6 @@
                                   net, iStressType, iStressParam);
         }
         else
-=======
-        for (unsigned int ii = 0; ii < D3Q15::NUMVECTORS; ii++)
->>>>>>> 5eecbb54
         {
           PostStepInternal<false> (iOmega, iFOldAll, iFNewAll, iFIdAll,
                                    iFirstIndex, iSiteCount, bMinimaAndMaxima,
@@ -84,8 +80,7 @@
           // Temporarily store f_eq in f_neq. Rectified later.
           D3Q15::CalculateDensityVelocityFEq(f, density, v_x, v_y, v_z, f_neq);
 
-<<<<<<< HEAD
-          for (int ii = 0; ii < D3Q15::NUMVECTORS; ii++)
+          for (unsigned int ii = 0; ii < D3Q15::NUMVECTORS; ii++)
           {
             iFNewAll[iFIdAll[lIndex * D3Q15::NUMVECTORS + ii]] = f[ii]
                 += iOmega * (f_neq[ii] = f[ii] - f_neq[ii]);
@@ -112,15 +107,10 @@
                                                 const double iStressParam)
       {
         for (int lIndex = iFirstIndex; lIndex < (iFirstIndex + iSiteCount); lIndex++)
-=======
-        // Handle odd indices, then evens - it's slightly easier to take the odd
-        // and even cases separately.
-        for (unsigned int l = 1; l < D3Q15::NUMVECTORS; l++)
->>>>>>> 5eecbb54
         {
           // Handle odd indices, then evens - it's slightly easier to take the odd
           // and even cases separately.
-          for (int l = 1; l < D3Q15::NUMVECTORS; l++)
+          for (unsigned int l = 1; l < D3Q15::NUMVECTORS; l++)
           {
             if (net->HasBoundary(lIndex, l))
             {
