--- conflicted
+++ resolved
@@ -11,14 +11,9 @@
     namespace collisions
     {
 
-<<<<<<< HEAD
-      template<typename tMidFluidCollision, typename tWallCollision, typename tInletOutletCollision,
-          typename tInletOutletWallCollision>
-=======
-      template<typename tMidFluidCollision, typename tWallCollision,
-          typename tInletOutletCollision, typename tInletOutletWallCollision,
-          typename tCollisionOperator>
->>>>>>> c632fbc9
+      template<typename tMidFluidCollision, typename tWallCollision,
+          typename tInletOutletCollision, typename tInletOutletWallCollision,
+          typename tCollisionOperator>
       class StreamAndCollide : public CollisionVisitor
       {
         public:
@@ -58,13 +53,6 @@
                                  geometry::LatticeData* bLatDat,
                                  hemelb::vis::Control *iControl);
 
-<<<<<<< HEAD
-      };
-      /* End of StreamAndCollide definition */
-
-      template<typename tMidFluidCollision, typename tWallCollision, typename tInletOutletCollision,
-          typename tInletOutletWallCollision>
-=======
         private:
           tCollisionOperator* mCollisionOperator;
 
@@ -82,37 +70,23 @@
       template<typename tMidFluidCollision, typename tWallCollision,
           typename tInletOutletCollision, typename tInletOutletWallCollision,
           typename tCollisionOperator>
->>>>>>> c632fbc9
       StreamAndCollide<tMidFluidCollision, tWallCollision, tInletOutletCollision,
           tInletOutletWallCollision, tCollisionOperator>::~StreamAndCollide()
       {
 
       }
 
-<<<<<<< HEAD
-      template<typename tMidFluidCollision, typename tWallCollision, typename tInletOutletCollision,
-          typename tInletOutletWallCollision>
-      void StreamAndCollide<tMidFluidCollision, tWallCollision, tInletOutletCollision,
-          tInletOutletWallCollision>::VisitInletOutlet(streamers::InletOutletCollision* mInletOutletCollision,
-                                                       const bool iDoRayTracing,
-                                                       const site_t iFirstIndex,
-                                                       const site_t iSiteCount,
-                                                       const LbmParameters* iLbmParams,
-                                                       geometry::LatticeData* bLatDat,
-                                                       hemelb::vis::Control *iControl)
-=======
-      template<typename tMidFluidCollision, typename tWallCollision,
-          typename tInletOutletCollision, typename tInletOutletWallCollision,
-          typename tCollisionOperator>
-      void StreamAndCollide<tMidFluidCollision, tWallCollision, tInletOutletCollision,
-          tInletOutletWallCollision, tCollisionOperator>::VisitInletOutlet(InletOutletCollision* mInletOutletCollision,
+      template<typename tMidFluidCollision, typename tWallCollision,
+          typename tInletOutletCollision, typename tInletOutletWallCollision,
+          typename tCollisionOperator>
+      void StreamAndCollide<tMidFluidCollision, tWallCollision, tInletOutletCollision,
+          tInletOutletWallCollision, tCollisionOperator>::VisitInletOutlet(streamers::InletOutletCollision* mInletOutletCollision,
                                                                            const bool iDoRayTracing,
                                                                            const site_t iFirstIndex,
                                                                            const site_t iSiteCount,
                                                                            const LbmParameters* iLbmParams,
                                                                            geometry::LatticeData* bLatDat,
                                                                            hemelb::vis::Control *iControl)
->>>>>>> c632fbc9
       {
         if (iDoRayTracing)
         {
@@ -136,30 +110,17 @@
         }
       }
 
-<<<<<<< HEAD
-      template<typename tMidFluidCollision, typename tWallCollision, typename tInletOutletCollision,
-          typename tInletOutletWallCollision>
-      void StreamAndCollide<tMidFluidCollision, tWallCollision, tInletOutletCollision,
-          tInletOutletWallCollision>::VisitInletOutletWall(streamers::InletOutletWallCollision* mInletOutletWallCollision,
-                                                           const bool iDoRayTracing,
-                                                           const site_t iFirstIndex,
-                                                           const site_t iSiteCount,
-                                                           const LbmParameters* iLbmParams,
-                                                           geometry::LatticeData* bLatDat,
-                                                           hemelb::vis::Control *iControl)
-=======
-      template<typename tMidFluidCollision, typename tWallCollision,
-          typename tInletOutletCollision, typename tInletOutletWallCollision,
-          typename tCollisionOperator>
-      void StreamAndCollide<tMidFluidCollision, tWallCollision, tInletOutletCollision,
-          tInletOutletWallCollision, tCollisionOperator>::VisitInletOutletWall(InletOutletWallCollision* mInletOutletWallCollision,
+      template<typename tMidFluidCollision, typename tWallCollision,
+          typename tInletOutletCollision, typename tInletOutletWallCollision,
+          typename tCollisionOperator>
+      void StreamAndCollide<tMidFluidCollision, tWallCollision, tInletOutletCollision,
+          tInletOutletWallCollision, tCollisionOperator>::VisitInletOutletWall(streamers::InletOutletWallCollision* mInletOutletWallCollision,
                                                                                const bool iDoRayTracing,
                                                                                const site_t iFirstIndex,
                                                                                const site_t iSiteCount,
                                                                                const LbmParameters* iLbmParams,
                                                                                geometry::LatticeData* bLatDat,
                                                                                hemelb::vis::Control *iControl)
->>>>>>> c632fbc9
       {
         if (iDoRayTracing)
         {
@@ -183,30 +144,17 @@
         }
       }
 
-<<<<<<< HEAD
-      template<typename tMidFluidCollision, typename tWallCollision, typename tInletOutletCollision,
-          typename tInletOutletWallCollision>
-      void StreamAndCollide<tMidFluidCollision, tWallCollision, tInletOutletCollision,
-          tInletOutletWallCollision>::VisitMidFluid(streamers::MidFluidCollision* mMidFluidCollision,
-                                                    const bool iDoRayTracing,
-                                                    const site_t iFirstIndex,
-                                                    const site_t iSiteCount,
-                                                    const LbmParameters* iLbmParams,
-                                                    geometry::LatticeData* bLatDat,
-                                                    hemelb::vis::Control *iControl)
-=======
-      template<typename tMidFluidCollision, typename tWallCollision,
-          typename tInletOutletCollision, typename tInletOutletWallCollision,
-          typename tCollisionOperator>
-      void StreamAndCollide<tMidFluidCollision, tWallCollision, tInletOutletCollision,
-          tInletOutletWallCollision, tCollisionOperator>::VisitMidFluid(MidFluidCollision* mMidFluidCollision,
+      template<typename tMidFluidCollision, typename tWallCollision,
+          typename tInletOutletCollision, typename tInletOutletWallCollision,
+          typename tCollisionOperator>
+      void StreamAndCollide<tMidFluidCollision, tWallCollision, tInletOutletCollision,
+          tInletOutletWallCollision, tCollisionOperator>::VisitMidFluid(streamers::MidFluidCollision* mMidFluidCollision,
                                                                         const bool iDoRayTracing,
                                                                         const site_t iFirstIndex,
                                                                         const site_t iSiteCount,
                                                                         const LbmParameters* iLbmParams,
                                                                         geometry::LatticeData* bLatDat,
                                                                         hemelb::vis::Control *iControl)
->>>>>>> c632fbc9
       {
         if (iDoRayTracing)
         {
@@ -230,30 +178,17 @@
         }
       }
 
-<<<<<<< HEAD
-      template<typename tMidFluidCollision, typename tWallCollision, typename tInletOutletCollision,
-          typename tInletOutletWallCollision>
-      void StreamAndCollide<tMidFluidCollision, tWallCollision, tInletOutletCollision,
-          tInletOutletWallCollision>::VisitWall(streamers::WallCollision* mWallCollision,
-                                                const bool iDoRayTracing,
-                                                const site_t iFirstIndex,
-                                                const site_t iSiteCount,
-                                                const LbmParameters* iLbmParams,
-                                                geometry::LatticeData* bLatDat,
-                                                hemelb::vis::Control *iControl)
-=======
-      template<typename tMidFluidCollision, typename tWallCollision,
-          typename tInletOutletCollision, typename tInletOutletWallCollision,
-          typename tCollisionOperator>
-      void StreamAndCollide<tMidFluidCollision, tWallCollision, tInletOutletCollision,
-          tInletOutletWallCollision, tCollisionOperator>::VisitWall(WallCollision* mWallCollision,
+      template<typename tMidFluidCollision, typename tWallCollision,
+          typename tInletOutletCollision, typename tInletOutletWallCollision,
+          typename tCollisionOperator>
+      void StreamAndCollide<tMidFluidCollision, tWallCollision, tInletOutletCollision,
+          tInletOutletWallCollision, tCollisionOperator>::VisitWall(streamers::WallCollision* mWallCollision,
                                                                     const bool iDoRayTracing,
                                                                     const site_t iFirstIndex,
                                                                     const site_t iSiteCount,
                                                                     const LbmParameters* iLbmParams,
                                                                     geometry::LatticeData* bLatDat,
                                                                     hemelb::vis::Control *iControl)
->>>>>>> c632fbc9
       {
         if (iDoRayTracing)
         {
