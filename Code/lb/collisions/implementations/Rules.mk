--- conflicted
+++ resolved
@@ -4,11 +4,7 @@
 	   HFunction.o \
 	   CollisionOperator.o \
 	   LBGK.o \
-<<<<<<< HEAD
-	   ELBM.o \
 	   HFunction.o \
-=======
->>>>>>> e03af2b9
 
 INCLUDES_$(d) := $(INCLUDES_$(parent))
 
