--- conflicted
+++ resolved
@@ -4,11 +4,7 @@
 	   HFunction.o \
 	   CollisionOperator.o \
 	   LBGK.o \
-<<<<<<< HEAD
-	   ELBM.o \
 	   HFunction.o \
-=======
->>>>>>> 6eb9d886
 
 INCLUDES_$(d) := $(INCLUDES_$(parent))
 
