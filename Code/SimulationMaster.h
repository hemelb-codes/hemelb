--- conflicted
+++ resolved
@@ -43,24 +43,21 @@
     int GetProcessorCount();
 
     void RunSimulation();
-    hemelb::lb::SimulationState const * GetState() const
-    {
+    hemelb::lb::SimulationState const * GetState() const {
       return simulationState;
     }
     void Finalise();
-
   protected:
     hemelb::lb::boundaries::BoundaryValues* inletValues;
     hemelb::lb::boundaries::BoundaryValues* outletValues;
     virtual void DoTimeStep();
-
+    
+    /* The next quantities are protected because they are used by MultiscaleSimulationMaster */
     // Set the lattice type via a build parameter
-    typedef hemelb::lb::lattices::HEMELB_LATTICE latticeType;
-
-    //This is required by MultiscaleSimulationMaster
-    hemelb::geometry::neighbouring::NeighbouringDataManager *neighbouringDataManager;
+    typedef hemelb::lb::lattices:: HEMELB_LATTICE latticeType;
     hemelb::geometry::LatticeData* latticeData;
     hemelb::lb::LBM<latticeType>* latticeBoltzmannModel;
+    hemelb::geometry::neighbouring::NeighbouringDataManager *neighbouringDataManager;
 
   private:
     void Initialise();
@@ -114,21 +111,10 @@
     hemelb::net::phased::StepManager* stepManager;
     hemelb::net::phased::NetConcern* netConcern;
 
-<<<<<<< HEAD
-    hemelb::geometry::neighbouring::NeighbouringDataManager *neighbouringDataManager;
-
     unsigned int imagesPerSimulation;
     int steeringSessionId;
     unsigned int imagesPeriod;
     static const hemelb::LatticeTime FORCE_FLUSH_PERIOD=1000;
-=======
-    unsigned int snapshotsPerSimulation;
-    unsigned int imagesPerSimulation;
-    int steeringSessionId;
-    unsigned int imagesPeriod;
-    static const hemelb::LatticeTime FORCE_FLUSH_PERIOD = 1000;
-    static const hemelb::LatticeTime MAX_TIME_STEPS = 400000;
->>>>>>> 07168780
 };
 
 #endif /* HEMELB_SIMULATIONMASTER_H */