#include "vis/GlyphDrawer.h"
#include "vis/Control.h"

namespace hemelb
{
  namespace vis
  {
    // Constructor
    GlyphDrawer::GlyphDrawer(geometry::LatticeData* iLatDat,
                             Screen* iScreen,
                             DomainStats* iDomainStats,
                             Viewpoint* iViewpoint,
                             VisSettings* iVisSettings) :
        mLatDat(iLatDat), mScreen(iScreen), mDomainStats(iDomainStats), mViewpoint(iViewpoint), mVisSettings(iVisSettings)
    {
      int n = -1;

      // Iterate over the first site in each block.
      for (site_t i = 0; i < mLatDat->GetXSiteCount(); i += mLatDat->GetBlockSize())
      {
        for (site_t j = 0; j < mLatDat->GetYSiteCount(); j += mLatDat->GetBlockSize())
        {
          for (site_t k = 0; k < mLatDat->GetZSiteCount(); k += mLatDat->GetBlockSize())
          {
            ++n;

            // Get the block data for this block - if it has no site data, move on.
            geometry::LatticeData::BlockData * map_block_p = mLatDat->GetBlock(n);

            if (map_block_p->site_data == NULL)
            {
              continue;
            }

            // We put the glyph at the site at the centre of the block...
            const site_t site_i = (mLatDat->GetBlockSize() >> 1);
            const site_t site_j = (mLatDat->GetBlockSize() >> 1);
            const site_t site_k = (mLatDat->GetBlockSize() >> 1);

            const site_t siteIdOnBlock = ( ( (site_i << mLatDat->GetLog2BlockSize()) + site_j)
                << mLatDat->GetLog2BlockSize()) + site_k;

            // ... (only if there's fluid there).
            if (map_block_p->site_data[siteIdOnBlock] & BIG_NUMBER3)
            {
              continue;
            }

            // Create a glyph at the desired location
            Glyph lGlyph;

            lGlyph.x = float (i + site_i) - 0.5F * float (mLatDat->GetXSiteCount());
            lGlyph.y = float (j + site_j) - 0.5F * float (mLatDat->GetYSiteCount());
            lGlyph.z = float (k + site_k) - 0.5F * float (mLatDat->GetZSiteCount());

            lGlyph.f = mLatDat->GetFOld(map_block_p->site_data[siteIdOnBlock] * D3Q15::NUMVECTORS);

            mGlyphs.push_back(lGlyph);
          } // for k
        } // for j
      } // for i

    }

    /**
     * Destructor
     */
    GlyphDrawer::~GlyphDrawer()
    {
    }

    /**
     * Render a line between two points on the screen.
     *
     * @param endPoint1
     * @param endPoint2
     * @param iStressType
     * @param mode
     */
    void GlyphDrawer::RenderLine(const Vector3D<float>& endPoint1,
                                 const Vector3D<float>& endPoint2,
                                 const VisSettings* visSettings,
                                 PixelSet<BasicPixel>* pixelSet)
    {
      // Store end points of the line and 'current' point (x and y).
      int x = int (endPoint1.x);
      int y = int (endPoint1.y);

      // Ensure increasing x from point 1 to point 2.
      int x1, y1, x2, y2;
      if (endPoint2.x < endPoint1.x)
      {
        x1 = int (endPoint2.x);
        y1 = int (endPoint2.y);
        x2 = x;
        y2 = y;
      }
      else
      {
        x1 = x;
        y1 = y;
        x2 = int (endPoint2.x);
        y2 = int (endPoint2.y);
      }

      // Ensure increasing y.
      if (y2 <= y1)
      {
        int temp = y2;
        y2 = y;
        y = temp;
      }

      // Set dx with the difference between x-values at the endpoints.
      int dx = x2 - x1;
      int dy = y2 - y;

      if (dx > dy)
      {
        RenderLineHelper<true> (x, y, dy, dy - dx, x2, visSettings, pixelSet);
      }
      else
      {
        RenderLineHelper<false> (x, y, dx, dx - dy, y2, visSettings, pixelSet);
      }
    }

    /**
     * Helper function for rendering a line. The template parameter indicates whether the end of
     * the line will be limited by the x or y dimension.
     *
     * @tparam xLimited True if the line is limited by an x value, false if limited by a y value.
     * @param x Starting, minimal value of x.
     * @param y Starting, minimal value of y.
     * @param smallerDelta is the smaller of the two deltas between initial- and end- x and y.
     * @param deltaDifference is (smaller delta) - (larger delta)
     * @param limit Maximal value in the limiting direction
     */
    template<bool xLimited>
    void GlyphDrawer::RenderLineHelper(int x,
                                       int y,
                                       const int smallerDelta,
                                       const int deltaDifference,
                                       const int limit,
                                       const VisSettings* visSettings,
                                       PixelSet<BasicPixel>* pixelSet)
    {
      // This variable tracks whether we are above or below the line we draw.
      int overOrUnderMeasure = deltaDifference;

      while ( (xLimited && x <= limit) || (!xLimited && y <= limit))
      {
        // If on screen, add a pixel.
        if (x >= 0 && x < (int) mScreen->GetPixelsX() && y >= 0 && y < (int) mScreen->GetPixelsY())
        {
          BasicPixel pixel(x, y);
          pixelSet->AddPixel(pixel);
        }

        // We are effectively adding the smallerDelta every time (and increment in the other direction),
        // and we periodically subtract a largerDelta (and increment in the limited direction).
        if (overOrUnderMeasure < 0)
        {
          overOrUnderMeasure += smallerDelta;
          if (xLimited)
          {
            ++x;
          }
          else
          {
            ++y;
          }
        }
        else
        {
          overOrUnderMeasure += deltaDifference;
          ++y;
          ++x;
        }
      } // end while
    }

    /**
     * Perform the rendering for each glyph.
     */
    PixelSet<BasicPixel>* GlyphDrawer::Render()
    {
      PixelSet<BasicPixel>* pixelSet = GetUnusedPixelSet();

      pixelSet->Clear();

      // For each glyph...
      for (site_t n = 0; n < (site_t) mGlyphs.size(); n++)
      {
        // ... get the density and velocity at that point...
        distribn_t density;
        distribn_t vx, vy, vz;
        D3Q15::CalculateDensityAndVelocity(mGlyphs[n].f, density, vx, vy, vz);

        // ... calculate the velocity vector multiplier...
        const double temp = mVisSettings->glyphLength * ((distribn_t) mLatDat->GetBlockSize())
            * mDomainStats->velocity_threshold_max_inv / density;

        // ... calculate the two ends of the line we're going to draw...
<<<<<<< HEAD
        Vector3D<distribn_t> p1 = Vector3D<distribn_t> (mGlyphs[n].x, mGlyphs[n].y, mGlyphs[n].z);
        Vector3D<distribn_t> p2 = p1 + Vector3D<distribn_t> (vx * temp, vy * temp, vz * temp);

        // ... transform to the location on the screen, and render.
        Vector3D<distribn_t> p3 = mViewpoint->Project(p1);
        Vector3D<distribn_t> p4 = mViewpoint->Project(p2);

        mScreen->Transform<distribn_t> (p3.x, p3.y, p3.x, p3.y);
        mScreen->Transform<distribn_t> (p4.x, p4.y, p4.x, p4.y);
=======
        util::Vector3D<float> p1;
        util::Vector3D<float> p2;

        p1 = util::Vector3D<float>(mGlyphs[n].x, mGlyphs[n].y, mGlyphs[n].z);

        p2 = p1 + util::Vector3D<float>(vx * temp, vy * temp, vz * temp);

        // ... transform to the location on the screen, and render.
        XYCoordinates<float> p3 = mViewpoint->FlatProject(p1);
        XYCoordinates<float> p4 = mViewpoint->FlatProject(p2);

        p3 = mScreen->TransformScreenToPixelCoordinates<float>(p3);
        p4 = mScreen->TransformScreenToPixelCoordinates<float>(p4);
>>>>>>> 54f3e8b1

        RenderLine(p3, p4, mVisSettings, pixelSet);
      }

      return pixelSet;
    }
  }
}<|MERGE_RESOLUTION|>--- conflicted
+++ resolved
@@ -11,7 +11,8 @@
                              DomainStats* iDomainStats,
                              Viewpoint* iViewpoint,
                              VisSettings* iVisSettings) :
-        mLatDat(iLatDat), mScreen(iScreen), mDomainStats(iDomainStats), mViewpoint(iViewpoint), mVisSettings(iVisSettings)
+      mLatDat(iLatDat), mScreen(iScreen), mDomainStats(iDomainStats), mViewpoint(iViewpoint),
+          mVisSettings(iVisSettings)
     {
       int n = -1;
 
@@ -25,7 +26,7 @@
             ++n;
 
             // Get the block data for this block - if it has no site data, move on.
-            geometry::LatticeData::BlockData * map_block_p = mLatDat->GetBlock(n);
+            geometry::BlockData * map_block_p = mLatDat->GetBlock(n);
 
             if (map_block_p->site_data == NULL)
             {
@@ -49,9 +50,9 @@
             // Create a glyph at the desired location
             Glyph lGlyph;
 
-            lGlyph.x = float (i + site_i) - 0.5F * float (mLatDat->GetXSiteCount());
-            lGlyph.y = float (j + site_j) - 0.5F * float (mLatDat->GetYSiteCount());
-            lGlyph.z = float (k + site_k) - 0.5F * float (mLatDat->GetZSiteCount());
+            lGlyph.x = float(i + site_i) - 0.5F * float(mLatDat->GetXSiteCount());
+            lGlyph.y = float(j + site_j) - 0.5F * float(mLatDat->GetYSiteCount());
+            lGlyph.z = float(k + site_k) - 0.5F * float(mLatDat->GetZSiteCount());
 
             lGlyph.f = mLatDat->GetFOld(map_block_p->site_data[siteIdOnBlock] * D3Q15::NUMVECTORS);
 
@@ -77,21 +78,21 @@
      * @param iStressType
      * @param mode
      */
-    void GlyphDrawer::RenderLine(const Vector3D<float>& endPoint1,
-                                 const Vector3D<float>& endPoint2,
+    void GlyphDrawer::RenderLine(const XYCoordinates<float>& endPoint1,
+                                 const XYCoordinates<float>& endPoint2,
                                  const VisSettings* visSettings,
                                  PixelSet<BasicPixel>* pixelSet)
     {
       // Store end points of the line and 'current' point (x and y).
-      int x = int (endPoint1.x);
-      int y = int (endPoint1.y);
+      int x = int(endPoint1.x);
+      int y = int(endPoint1.y);
 
       // Ensure increasing x from point 1 to point 2.
       int x1, y1, x2, y2;
       if (endPoint2.x < endPoint1.x)
       {
-        x1 = int (endPoint2.x);
-        y1 = int (endPoint2.y);
+        x1 = int(endPoint2.x);
+        y1 = int(endPoint2.y);
         x2 = x;
         y2 = y;
       }
@@ -99,8 +100,8 @@
       {
         x1 = x;
         y1 = y;
-        x2 = int (endPoint2.x);
-        y2 = int (endPoint2.y);
+        x2 = int(endPoint2.x);
+        y2 = int(endPoint2.y);
       }
 
       // Ensure increasing y.
@@ -202,31 +203,15 @@
             * mDomainStats->velocity_threshold_max_inv / density;
 
         // ... calculate the two ends of the line we're going to draw...
-<<<<<<< HEAD
-        Vector3D<distribn_t> p1 = Vector3D<distribn_t> (mGlyphs[n].x, mGlyphs[n].y, mGlyphs[n].z);
-        Vector3D<distribn_t> p2 = p1 + Vector3D<distribn_t> (vx * temp, vy * temp, vz * temp);
-
-        // ... transform to the location on the screen, and render.
-        Vector3D<distribn_t> p3 = mViewpoint->Project(p1);
-        Vector3D<distribn_t> p4 = mViewpoint->Project(p2);
-
-        mScreen->Transform<distribn_t> (p3.x, p3.y, p3.x, p3.y);
-        mScreen->Transform<distribn_t> (p4.x, p4.y, p4.x, p4.y);
-=======
-        util::Vector3D<float> p1;
-        util::Vector3D<float> p2;
-
-        p1 = util::Vector3D<float>(mGlyphs[n].x, mGlyphs[n].y, mGlyphs[n].z);
-
-        p2 = p1 + util::Vector3D<float>(vx * temp, vy * temp, vz * temp);
+        util::Vector3D<float> p1 = util::Vector3D<float>(mGlyphs[n].x, mGlyphs[n].y, mGlyphs[n].z);
+        util::Vector3D<float> p2 = p1 + util::Vector3D<float>(vx * temp, vy * temp, vz * temp);
 
         // ... transform to the location on the screen, and render.
         XYCoordinates<float> p3 = mViewpoint->FlatProject(p1);
         XYCoordinates<float> p4 = mViewpoint->FlatProject(p2);
 
-        p3 = mScreen->TransformScreenToPixelCoordinates<float>(p3);
-        p4 = mScreen->TransformScreenToPixelCoordinates<float>(p4);
->>>>>>> 54f3e8b1
+        p3 = mScreen->TransformScreenToPixelCoordinates<float> (p3);
+        p4 = mScreen->TransformScreenToPixelCoordinates<float> (p4);
 
         RenderLine(p3, p4, mVisSettings, pixelSet);
       }
