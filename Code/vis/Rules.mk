include $(MK)/header.mk

TARGETS := libHemeLbVis.$(LIBEXT)

SUBDIRS := rayTracer streaklineDrawer

$(TARGETS)_DEPS = $(SUBDIRS_TGTS) \
<<<<<<< HEAD
                  GlyphDrawer.o \
                  StreaklineDrawer.o \
                  Control.o \
                  Screen.o \
                  Viewpoint.o \
                  BasicPixel.o \
                  StreakPixel.o \
                  Rendering.o \
                  ResultPixel.o
=======
	ColPixelMPIDataTypes.o \
	GlyphDrawer.o \
	Control.o \
	Screen.o \
	Viewpoint.o 
>>>>>>> 54f3e8b1

INCLUDES_$(d) := $(INCLUDES_$(parent))

include $(MK)/footer.mk<|MERGE_RESOLUTION|>--- conflicted
+++ resolved
@@ -5,23 +5,13 @@
 SUBDIRS := rayTracer streaklineDrawer
 
 $(TARGETS)_DEPS = $(SUBDIRS_TGTS) \
-<<<<<<< HEAD
                   GlyphDrawer.o \
-                  StreaklineDrawer.o \
                   Control.o \
                   Screen.o \
                   Viewpoint.o \
                   BasicPixel.o \
-                  StreakPixel.o \
                   Rendering.o \
                   ResultPixel.o
-=======
-	ColPixelMPIDataTypes.o \
-	GlyphDrawer.o \
-	Control.o \
-	Screen.o \
-	Viewpoint.o 
->>>>>>> 54f3e8b1
 
 INCLUDES_$(d) := $(INCLUDES_$(parent))
 
