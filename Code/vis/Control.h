--- conflicted
+++ resolved
@@ -13,24 +13,17 @@
 
 #include "vis/DomainStats.h"
 #include "vis/GlyphDrawer.h"
+#include "vis/rayTracer/ClusterWithWallNormals.h"
+#include "vis/rayTracer/RayDataNormal.h"
+#include "vis/rayTracer/RayDataEnhanced.h"
 #include "vis/rayTracer/RayTracer.h"
 #include "vis/Rendering.h"
 #include "vis/ResultPixel.h"
 #include "vis/Screen.h"
-#include "vis/StreaklineDrawer.h"
+#include "vis/streaklineDrawer/StreaklineDrawer.h"
 #include "vis/Viewpoint.h"
 #include "vis/VisSettings.h"
 
-<<<<<<< HEAD
-=======
-#include "vis/ColPixel.h"
-#include "vis/GlyphDrawer.h"
-#include "vis/streaklineDrawer/StreaklineDrawer.h"
-
-#include "vis/rayTracer/ClusterWithWallNormals.h"
-#include "vis/rayTracer/RayTracer.h"
-
->>>>>>> 54f3e8b1
 namespace hemelb
 {
   namespace vis
@@ -81,20 +74,16 @@
         void SetMouseParams(double iPhysicalPressure, double iPhysicalStress);
         void RegisterSite(site_t i, distribn_t density, distribn_t velocity, distribn_t stress);
 
-<<<<<<< HEAD
         const PixelSet<ResultPixel>* GetResult(unsigned long startIteration);
 
         void WritePixels(io::Writer* writer,
                          const PixelSet<ResultPixel>& imagePixels,
-                         const DomainStats* domainStats,
-                         const VisSettings* visSettings) const;
+                         const DomainStats& domainStats,
+                         const VisSettings& visSettings) const;
         void WriteImage(io::Writer* writer,
                         const PixelSet<ResultPixel>& imagePixels,
-                        const DomainStats* domainStats,
-                        const VisSettings* visSettings) const;
-=======
-        const ScreenPixels<RayDataType_t>* GetResult(unsigned long startIteration);
->>>>>>> 54f3e8b1
+                        const DomainStats& domainStats,
+                        const VisSettings& visSettings) const;
 
         bool IsRendering() const;
 
@@ -119,11 +108,7 @@
       private:
         typedef net::PhasedBroadcastIrregular<true, 2, 0, false, true> base;
         typedef net::PhasedBroadcast<true, 2, 0, false, true> deepbase;
-<<<<<<< HEAD
         typedef std::map<unsigned long, Rendering> mapType;
-=======
-        typedef std::map<unsigned long, ScreenPixels<RayDataType_t>*> mapType;
->>>>>>> 54f3e8b1
 
         // This is mainly constrained by the memory available per core.
         static const unsigned int SPREADFACTOR = 2;
@@ -135,7 +120,6 @@
         };
 
         void initLayers();
-<<<<<<< HEAD
         void Render(unsigned long startIteration);
 
         std::map<unsigned long, Rendering> localResultsByStartIt;
@@ -144,28 +128,13 @@
 
         net::Net* net;
 
-=======
-        void Render();
-        ScreenPixels<RayDataType_t>* GetReceiveBuffer(unsigned int startIteration,
-                                                      unsigned int child);
-        ScreenPixels<RayDataType_t>* GetPixFromBuffer();
-
-        // Because of the 2-splay, we need to have two sets of receive buffers, so that comms
-        // on consecutive iterations don't overwrite one another.
-        ScreenPixels<RayDataType_t> recvBuffers[2][SPREADFACTOR];
-
-        std::stack<ScreenPixels<RayDataType_t>*> pixelsBuffer;
-        std::map<unsigned long, ScreenPixels<RayDataType_t>*> resultsByStartIt;
->>>>>>> 54f3e8b1
         geometry::LatticeData* mLatDat;
         Screen mScreen;
         Vis* vis;
-        raytracer::RayTracer<ClusterType_t, RayDataType_t> *myRayTracer;
+        raytracer::RayTracer<raytracer::ClusterWithWallNormals, raytracer::RayDataNormal>
+            *normalRayTracer;
         GlyphDrawer *myGlypher;
-
-#ifndef NO_STREAKLINES
         streaklinedrawer::StreaklineDrawer *myStreaker;
-#endif
 
         double timeSpent;
     };
