--- conflicted
+++ resolved
@@ -5,6 +5,7 @@
 
 #include "utilityFunctions.h"
 #include "vis/RayTracer.h"
+// TODO ideally this wouldn't be here.
 #include "vis/Control.h"
 
 namespace hemelb
@@ -12,8 +13,7 @@
   namespace vis
   {
     // TODO RENAME THIS FUNCTION AND MAKE IT MORE EFFICIENT.
-<<<<<<< HEAD
-    void rayTracer::rtAABBvsRayFn(const AABB &aabb,
+    void RayTracer::rtAABBvsRayFn(const AABB &aabb,
                                   const float &inv_x,
                                   const float &inv_y,
                                   const float &inv_z,
@@ -21,55 +21,24 @@
                                   float &t_near,
                                   float &t_far)
     {
-      float tx0, ty0, tz0;
-      float tx1, ty1, tz1;
-
-      tx0 = (xyz_sign_is_1[0]
+      float tx0 = (xyz_sign_is_1[0]
         ? aabb.acc_2
         : aabb.acc_1) * inv_x;
-      tx1 = (xyz_sign_is_1[0]
+      float tx1 = (xyz_sign_is_1[0]
         ? aabb.acc_1
         : aabb.acc_2) * inv_x;
-      ty0 = (xyz_sign_is_1[1]
+      float ty0 = (xyz_sign_is_1[1]
         ? aabb.acc_4
         : aabb.acc_3) * inv_y;
-      ty1 = (xyz_sign_is_1[1]
+      float ty1 = (xyz_sign_is_1[1]
         ? aabb.acc_3
         : aabb.acc_4) * inv_y;
-      tz0 = (xyz_sign_is_1[2]
+      float tz0 = (xyz_sign_is_1[2]
         ? aabb.acc_6
         : aabb.acc_5) * inv_z;
-      tz1 = (xyz_sign_is_1[2]
+      float tz1 = (xyz_sign_is_1[2]
         ? aabb.acc_5
         : aabb.acc_6) * inv_z;
-=======
-    void RayTracer::rtAABBvsRayFn(AABB *aabb,
-                                  float inv_x,
-                                  float inv_y,
-                                  float inv_z,
-                                  float *t_near,
-                                  float *t_far,
-                                  bool xyz_sign_is_1[])
-    {
-      float tx0 = (xyz_sign_is_1[0]
-        ? aabb->acc_2
-        : aabb->acc_1) * inv_x;
-      float tx1 = (xyz_sign_is_1[0]
-        ? aabb->acc_1
-        : aabb->acc_2) * inv_x;
-      float ty0 = (xyz_sign_is_1[1]
-        ? aabb->acc_4
-        : aabb->acc_3) * inv_y;
-      float ty1 = (xyz_sign_is_1[1]
-        ? aabb->acc_3
-        : aabb->acc_4) * inv_y;
-      float tz0 = (xyz_sign_is_1[2]
-        ? aabb->acc_6
-        : aabb->acc_5) * inv_z;
-      float tz1 = (xyz_sign_is_1[2]
-        ? aabb->acc_5
-        : aabb->acc_6) * inv_z;
->>>>>>> 6f755fd6
 
       t_near = fmaxf(tx0, fmaxf(ty0, tz0));
       t_far = fminf(tx1, fminf(ty1, tz1));
@@ -816,13 +785,8 @@
 
     void RayTracer::render(const float iLbmStressType)
     {
-<<<<<<< HEAD
-      int pixels_x = vis::controller->screen.pixels_x;
-      int pixels_y = vis::controller->screen.pixels_y;
-=======
       int pixels_x = vis::controller->mScreen.PixelsX;
       int pixels_y = vis::controller->mScreen.PixelsY;
->>>>>>> 6f755fd6
 
       float screen_max[4];
       screen_max[0] = vis::controller->mScreen.MaxXValue;
@@ -837,11 +801,7 @@
       }
 
       float par1[3], par2[3];
-<<<<<<< HEAD
       float screen_vtx[3];
-=======
-      float screen_vtx[4];
->>>>>>> 6f755fd6
       for (int l = 0; l < 3; l++)
       {
         par1[l] = vis::controller->mScreen.UnitVectorProjectionX[l];
@@ -850,13 +810,8 @@
       }
 
       float scale_vec[4];
-<<<<<<< HEAD
-      scale_vec[0] = scale_vec[1] = vis::controller->screen.scale_x;
-      scale_vec[2] = scale_vec[3] = vis::controller->screen.scale_y;
-=======
       scale_vec[0] = scale_vec[1] = vis::controller->mScreen.ScaleX;
       scale_vec[2] = scale_vec[3] = vis::controller->mScreen.ScaleY;
->>>>>>> 6f755fd6
 
       for (unsigned int cluster_id = 0; cluster_id < mClusters.size(); cluster_id++)
       {
@@ -864,16 +819,11 @@
 
         // the image-based projection of the mClusters bounding box is
         // calculated here
-<<<<<<< HEAD
-=======
-
->>>>>>> 6f755fd6
         float cluster_x[3];
         for (int l = 0; l < 3; l++)
         {
           cluster_x[l] = cluster_p->x[l] - p0[l];
         }
-
         cluster_blocks_vec[0] = cluster_p->blocks_x - 1;
         cluster_blocks_vec[1] = cluster_p->blocks_y - 1;
         cluster_blocks_vec[2] = cluster_p->blocks_z - 1;
@@ -890,11 +840,7 @@
         subimage_vtx[2] = 1.0e+30F;
         subimage_vtx[3] = -1.0e+30F;
 
-<<<<<<< HEAD
-        float p1[3], p2[3];
-=======
         float p1[3];
->>>>>>> 6f755fd6
         for (int i = 0; i < 2; i++)
         {
           p1[0] = cluster_p->minmax_x[i];
@@ -955,16 +901,11 @@
 
         for (int i = subimage_pix[0]; i <= subimage_pix[1]; i++)
         {
-<<<<<<< HEAD
-          float dir[3];
-=======
           float lRayDirection[3];
->>>>>>> 6f755fd6
           for (int l = 0; l < 3; l++)
           {
             lRayDirection[l] = par3[l];
           }
-
           for (int j = subimage_pix[2]; j <= subimage_pix[3]; j++)
           {
             Ray lRay;
@@ -973,14 +914,9 @@
             lRay.Direction[1] = lRayDirection[1];
             lRay.Direction[2] = lRayDirection[2];
 
-<<<<<<< HEAD
-            float temp1 = 1.0F / sqrtf(dir[0] * dir[0] + dir[1] * dir[1]
-                + dir[2] * dir[2]);
-=======
             float lInverseDirectionMagnitude = 1.0F / sqrtf(lRayDirection[0]
                 * lRayDirection[0] + lRayDirection[1] * lRayDirection[1]
                 + lRayDirection[2] * lRayDirection[2]);
->>>>>>> 6f755fd6
 
             lRay.Direction[0] *= lInverseDirectionMagnitude;
             lRay.Direction[1] *= lInverseDirectionMagnitude;
@@ -990,32 +926,19 @@
             lRay.InverseDirection[1] = 1.0F / lRay.Direction[1];
             lRay.InverseDirection[2] = 1.0F / lRay.Direction[2];
 
-<<<<<<< HEAD
-            bool ray_sign[3];
-            ray_sign[0] = lRay.Direction[0] > 0.0F;
-            ray_sign[1] = lRay.Direction[1] > 0.0F;
-            ray_sign[2] = lRay.Direction[2] > 0.0F;
-=======
             bool lRayInPositiveDirection[3];
             lRayInPositiveDirection[0] = lRay.Direction[0] > 0.0F;
             lRayInPositiveDirection[1] = lRay.Direction[1] > 0.0F;
             lRayInPositiveDirection[2] = lRay.Direction[2] > 0.0F;
->>>>>>> 6f755fd6
 
             lRayDirection[0] += par2[0];
             lRayDirection[1] += par2[1];
             lRayDirection[2] += par2[2];
 
             float t_near, t_far;
-<<<<<<< HEAD
             rtAABBvsRayFn(aabb, lRay.InverseDirection[0],
                           lRay.InverseDirection[1], lRay.InverseDirection[2],
-                          ray_sign, t_near, t_far);
-=======
-            rtAABBvsRayFn(&aabb, lRay.InverseDirection[0],
-                          lRay.InverseDirection[1], lRay.InverseDirection[2],
-                          &t_near, &t_far, lRayInPositiveDirection);
->>>>>>> 6f755fd6
+                          lRayInPositiveDirection, t_near, t_far);
 
             if (t_near > t_far)
             {
