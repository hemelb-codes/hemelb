#ifndef HEMELB_VIS_RAYTRACER_CLUSTERBUILDER_H
#define HEMELB_VIS_RAYTRACER_CLUSTERBUILDER_H

#include <map>
#include <vector>		

#include "geometry/BlockTraverserWithVisitedBlockTracker.h"
#include "geometry/LatticeData.h"
#include "geometry/SiteTraverser.h"
#include "lb/LbmParameters.h"
#include "util/utilityFunctions.h"
#include "util/Vector3D.h"
#include "vis/rayTracer/ClusterBuilder.h"
#include "vis/rayTracer/ClusterTraverser.h"
#include "vis/rayTracer/RayTracer.h"
#include "vis/rayTracer/SiteData.h"
#include "log/Logger.h"

namespace hemelb
{
  namespace vis
  {
    namespace raytracer
    {
      template<typename ClusterType>
      class ClusterBuilder
      {
        public:
          ClusterBuilder(const geometry::LatticeData* latticeData) :
              mBlockTraverser(*latticeData), mClusterVoxelDataPointers(latticeData->GetLocalFluidSiteCount())
          {
            mLatticeData = latticeData;

            //Each block is assigned a cluster id once it has been
            //assigned to a cluster
            mClusterIdOfBlock = new short int[mLatticeData->GetBlockCount()];
            for (site_t lId = 0; lId < mLatticeData->GetBlockCount(); lId++)
            {
              mClusterIdOfBlock[lId] = NOTASSIGNEDTOCLUSTER;
            }
          }

          ~ClusterBuilder()
          {
            delete[] mClusterIdOfBlock;
          }

          void BuildClusters()
          {
            //Initially locate all clusters, locating their
            //range by block span and site span
            LocateClusters();

            // Process the flow field for every cluster
            for (unsigned int lThisClusterId = 0; lThisClusterId < mClusters.size();
                lThisClusterId++)
            {
              ProcessCluster(lThisClusterId);
            }
          }

          std::vector<ClusterType>& GetClusters()
          {
            return mClusters;
          }

          SiteData_t* GetClusterVoxelDataPointer(site_t iVoxelSiteId)
          {
            return mClusterVoxelDataPointers[iVoxelSiteId];
          }

        private:
          // Locates all the clusters in the lattice structure and the
          void LocateClusters()
          {
            // Run through all unvisited blocks finding clusters
            do
            {
              //Mark the block visited 
              mBlockTraverser.MarkCurrentBlockVisited();

              //If there are sites assigned to the local processor, search for the
              //cluster of connected sites
              if (AreSitesAssignedToLocalProcessorRankInBlock(mBlockTraverser.GetCurrentBlockData()))
              {
                FindNewCluster();
              }
            }
            while (mBlockTraverser.GoToNextUnvisitedBlock());
          }

          //Locates all the clusters in the lattice structure and stores
          //their locations
          void FindNewCluster()
          {
            //These locations will eventually contain the bounds of the
            //rectangular cluster, both in terms of block number and
            //site numbers
            util::Vector3D<site_t> clusterBlockMin = util::Vector3D<site_t>::MaxLimit();
            util::Vector3D<site_t> clusterBlockMax = util::Vector3D<site_t>::MinLimit();
            util::Vector3D<site_t> clusterSiteMin = util::Vector3D<site_t>::MaxLimit();
            util::Vector3D<site_t> clusterSiteMax = util::Vector3D<site_t>::MinLimit();

            //To discover the cluster, we continually visit the neighbours 
            //of sequential blocks 
            //We keep a stack of all the sites that must be processed 
            //and sequentially add neighbours to it
            std::stack < util::Vector3D<site_t> > blocksToProcess;

            //Set up the initial condition
            blocksToProcess.push(mBlockTraverser.GetCurrentLocation());

            //Loop over the cluster via neighbours until
            //all blocks have been processed
            while (!blocksToProcess.empty())
            {
              //Get location off the top of the stack
              //(we could actually take anything off the stack)
              util::Vector3D<site_t> lCurrentLocation = blocksToProcess.top();
              blocksToProcess.pop();

              if (AreSitesAssignedToLocalProcessorRankInBlock(mBlockTraverser.GetBlockDataForLocation(lCurrentLocation)))
              {
                //Update block range of the cluster
                clusterBlockMin.UpdatePointwiseMin(lCurrentLocation);
                clusterBlockMax.UpdatePointwiseMax(lCurrentLocation);

                //Update the cluster id of the given block
                site_t blockId = mBlockTraverser.GetIndexFromLocation(lCurrentLocation);
                mClusterIdOfBlock[blockId] = (short int) mClusters.size();

                //Loop through all the sites on the block, to 
                //update the site bounds on the cluster
                geometry::SiteTraverser siteTraverser = mBlockTraverser.GetSiteTraverser();
                do
                {
                  //If the site is not a solid
                  if (mBlockTraverser.GetBlockDataForLocation(lCurrentLocation)->localContiguousIndex[siteTraverser.GetCurrentIndex()]
                      != BIG_NUMBER3)
                  {
                    clusterSiteMin.UpdatePointwiseMin(siteTraverser.GetCurrentLocation()
                        + lCurrentLocation * mBlockTraverser.GetBlockSize());

                    clusterSiteMax.UpdatePointwiseMax(siteTraverser.GetCurrentLocation()
                        + lCurrentLocation * mBlockTraverser.GetBlockSize());
                  }
                }
                while (siteTraverser.TraverseOne());

                //Check all the neighbouring blocks to see if they need visiting. Add them to the stack.
                AddNeighbouringBlocks(lCurrentLocation, blocksToProcess);
              }
            }

            AddCluster(clusterBlockMin, clusterBlockMax, clusterSiteMin, clusterSiteMax);
          }

          //Adds neighbouring blocks of the input location to the input stack
          void AddNeighbouringBlocks(util::Vector3D<site_t> iCurrentLocation,
                                     std::stack<util::Vector3D<site_t> >& oBlocksToProcess)
          {
            // Loop over all neighbouring blocks
            for (int l = 0; l < 26; l++)
            {
              util::Vector3D<site_t> lNeighbouringBlock = iCurrentLocation + mNeighbours[l];

              //The neighouring block location might not exist
              //eg negative co-ordinates
              if (mBlockTraverser.IsValidLocation(lNeighbouringBlock))
              {
                //Ensure that the block hasn't been visited before
                if (!mBlockTraverser.IsBlockVisited(lNeighbouringBlock))
                {
                  //Add to the stack
                  oBlocksToProcess.push(lNeighbouringBlock);

                  //We must mark this locatoin as visited so it only 
                  //gets processed once
                  mBlockTraverser.MarkBlockVisited(lNeighbouringBlock);
                }
              }
            }
          }

          //Returns true if there are sites in the given block associated with the
          //local processor rank
          bool AreSitesAssignedToLocalProcessorRankInBlock(const geometry::BlockData * block)
          {
            if (block->processorRankForEachBlockSite.size() == 0)
            {
              return false;
            }

            for (unsigned int siteId = 0; siteId < mLatticeData->GetSitesPerBlockVolumeUnit();
                siteId++)
            {
              if (topology::NetworkTopology::Instance()->GetLocalRank()
                  == block->processorRankForEachBlockSite[siteId])
              {
                return true;
              }
            }
            return false;
          }

          //Adds a new cluster by taking in the required data in interger format
          //and converting it to that used by the raytracer
          //NB: Futher processing is required on the cluster before it can be used
          //by the ray tracer, which is handled by the ProcessCluster method
          void AddCluster(util::Vector3D<site_t> clusterBlockMin,
                          util::Vector3D<site_t> clusterBlockMax,
                          util::Vector3D<site_t> clusterVoxelMin,
                          util::Vector3D<site_t> clusterVoxelMax)
          {
            const util::Vector3D<float> halfLatticeSiteCount =
                util::Vector3D<float>((float) mLatticeData->GetXSiteCount(),
                                      (float) mLatticeData->GetYSiteCount(),
                                      (float) mLatticeData->GetZSiteCount()) * 0.5F;

            //The friendly locations must be turned into a format usable by the ray tracer
            ClusterType lNewCluster((unsigned short) (1 + clusterBlockMax.x - clusterBlockMin.x),
                                    (unsigned short) (1 + clusterBlockMax.y - clusterBlockMin.y),
                                    (unsigned short) (1 + clusterBlockMax.z - clusterBlockMin.z),
                                    util::Vector3D<float>(clusterVoxelMin) - halfLatticeSiteCount,
                                    util::Vector3D<float>(clusterVoxelMax
                                        + util::Vector3D<site_t>(1)) - halfLatticeSiteCount,
                                    util::Vector3D<float>(clusterBlockMin
                                        * mLatticeData->GetBlockSize()) - halfLatticeSiteCount);

            mClusters.push_back(lNewCluster);

            //We need to store the cluster block minimum in
            //order to process the cluster
            mClusterBlockMins.push_back(clusterBlockMin);
          }

          //Adds "flow-field" data to the cluster
          void ProcessCluster(unsigned int clusterId)
          {
            ClusterType& cluster = mClusters[clusterId];

            ClusterTraverser<ClusterType> clusterTraverser(cluster);

            do
            {
              util::Vector3D<site_t> blockCoordinates = clusterTraverser.GetCurrentLocation()
                  + mClusterBlockMins[clusterId];

              site_t blockId = mLatticeData->GetBlockIdFromBlockCoords(blockCoordinates.x,
                                                                       blockCoordinates.y,
                                                                       blockCoordinates.z);

              if (mClusterIdOfBlock[blockId] == (short) clusterId)
              {
                cluster.ResizeVectorsForBlock(clusterTraverser.GetCurrentIndex(),
                                              mLatticeData->GetSitesPerBlockVolumeUnit());
                UpdateSiteData(blockId, clusterTraverser.GetCurrentIndex(), cluster);
              }
            }
            while (clusterTraverser.TraverseOne());
          }

          void UpdateSiteData(site_t blockId, site_t blockIndexWithinCluster, ClusterType& cluster)
          {
            geometry::SiteTraverser siteTraverser(*mLatticeData);
            do
            {
              UpdateSiteDataAtSite(blockId,
                                   blockIndexWithinCluster,
                                   cluster,
                                   siteTraverser.GetCurrentIndex());
            }
            while (siteTraverser.TraverseOne());
          }

          virtual void UpdateSiteDataAtSite(site_t blockId,
                                            site_t blockIndexWithinCluster,
                                            ClusterType& cluster,
                                            site_t siteIdOnBlock)
          {
            const geometry::BlockData * block = mLatticeData->GetBlock(blockId);
            site_t clusterVoxelSiteId = block->localContiguousIndex[siteIdOnBlock];

            //If site not a solid and on the current processor [net.cc]
            if (clusterVoxelSiteId != BIG_NUMBER3)
            {
              InitialiseSiteData(blockIndexWithinCluster,
                                 cluster,
                                 siteIdOnBlock,
                                 clusterVoxelSiteId);
              if (ClusterType::NeedsWallNormals())
              {
                UpdateWallNormalAtSite(block, blockIndexWithinCluster, cluster, siteIdOnBlock);
              }
            }
          }

          void InitialiseSiteData(site_t blockNum,
                                  ClusterType& cluster,
                                  site_t siteIdOnBlock,
                                  unsigned int clusterVoxelSiteId)
          {
            mClusterVoxelDataPointers[clusterVoxelSiteId] = &cluster.GetSiteData(blockNum,
                                                                                 siteIdOnBlock);
          }

          void UpdateWallNormalAtSite(const geometry::BlockData * block,
                                      site_t blockNum,
                                      ClusterType& cluster,
                                      site_t siteIdOnBlock)
          {

<<<<<<< HEAD
            const util::Vector3D<double>& wallNormal =
                mLatticeData->GetNormalToWall(block->localContiguousIndex[siteIdOnBlock]);

            if (wallNormal[0] != -1.0F)
            {
              cluster.SetWallData(blockNum, siteIdOnBlock, wallNormal);
=======
            if (block->wall_data != NULL
                && (mLatticeData->GetSiteData(block->site_data[siteIdOnBlock]) & PRESSURE_EDGE_MASK)
                    != 0)
            {
              cluster.SetWallData(blockNum,
                                  siteIdOnBlock,
                                  block->wall_data[siteIdOnBlock].wall_nor);
>>>>>>> 00d78d37
            }
          }

          //Caution: the data within mClusters is altered by means
          //of pointers obtained from the GetClusterVoxelDataPointer
          //method. No insertion or copying must therefore take place
          //on mClusters once building is complete
          std::vector<ClusterType> mClusters;

          const geometry::LatticeData* mLatticeData;

          geometry::BlockTraverserWithVisitedBlockTracker mBlockTraverser;

          std::vector<util::Vector3D<site_t> > mClusterBlockMins;

          //This allows a cluster voxel site ID (as part of the 1D structure for)
          //storing sites to be mapped to the data stored in the 3D structure
          //for the ray tracer by means of pointers.
          std::vector<SiteData_t*> mClusterVoxelDataPointers;

          short int *mClusterIdOfBlock;

          static const short int NOTASSIGNEDTOCLUSTER = -1;

          static const util::Vector3D<site_t> mNeighbours[26];
      };

      template<typename ClusterType>
      const util::Vector3D<site_t> ClusterBuilder<ClusterType>::mNeighbours[26] = { util::Vector3D<
                                                                                        site_t>(-1,
                                                                                                -1,
                                                                                                -1),
                                                                                    util::Vector3D<
                                                                                        site_t>(-1,
                                                                                                -1,
                                                                                                0),
                                                                                    util::Vector3D<
                                                                                        site_t>(-1,
                                                                                                -1,
                                                                                                1),
                                                                                    util::Vector3D<
                                                                                        site_t>(-1,
                                                                                                0,
                                                                                                -1),
                                                                                    util::Vector3D<
                                                                                        site_t>(-1,
                                                                                                0,
                                                                                                0),
                                                                                    util::Vector3D<
                                                                                        site_t>(-1,
                                                                                                0,
                                                                                                1),
                                                                                    util::Vector3D<
                                                                                        site_t>(-1,
                                                                                                1,
                                                                                                -1),
                                                                                    util::Vector3D<
                                                                                        site_t>(-1,
                                                                                                1,
                                                                                                0),
                                                                                    util::Vector3D<
                                                                                        site_t>(-1,
                                                                                                1,
                                                                                                1),
                                                                                    util::Vector3D<
                                                                                        site_t>(0,
                                                                                                -1,
                                                                                                -1),
                                                                                    util::Vector3D<
                                                                                        site_t>(0,
                                                                                                -1,
                                                                                                0),
                                                                                    util::Vector3D<
                                                                                        site_t>(0,
                                                                                                -1,
                                                                                                1),
                                                                                    util::Vector3D<
                                                                                        site_t>(0,
                                                                                                0,
                                                                                                -1),
                                                                                    // 0 0 0 is same site
                                                                                    util::Vector3D<
                                                                                        site_t>(0,
                                                                                                0,
                                                                                                1),
                                                                                    util::Vector3D<
                                                                                        site_t>(0,
                                                                                                1,
                                                                                                -1),
                                                                                    util::Vector3D<
                                                                                        site_t>(0,
                                                                                                1,
                                                                                                0),
                                                                                    util::Vector3D<
                                                                                        site_t>(0,
                                                                                                1,
                                                                                                1),
                                                                                    util::Vector3D<
                                                                                        site_t>(1,
                                                                                                -1,
                                                                                                -1),
                                                                                    util::Vector3D<
                                                                                        site_t>(1,
                                                                                                -1,
                                                                                                0),
                                                                                    util::Vector3D<
                                                                                        site_t>(1,
                                                                                                -1,
                                                                                                1),
                                                                                    util::Vector3D<
                                                                                        site_t>(1,
                                                                                                0,
                                                                                                -1),
                                                                                    util::Vector3D<
                                                                                        site_t>(1,
                                                                                                0,
                                                                                                0),
                                                                                    util::Vector3D<
                                                                                        site_t>(1,
                                                                                                0,
                                                                                                1),
                                                                                    util::Vector3D<
                                                                                        site_t>(1,
                                                                                                1,
                                                                                                -1),
                                                                                    util::Vector3D<
                                                                                        site_t>(1,
                                                                                                1,
                                                                                                0),
                                                                                    util::Vector3D<
                                                                                        site_t>(1,
                                                                                                1,
                                                                                                1) };

    }
  }
}

#endif // HEMELB_VIS_RAYTRACER_CLUSTERBUILDER_H<|MERGE_RESOLUTION|>--- conflicted
+++ resolved
@@ -309,23 +309,13 @@
                                       ClusterType& cluster,
                                       site_t siteIdOnBlock)
           {
-
-<<<<<<< HEAD
-            const util::Vector3D<double>& wallNormal =
-                mLatticeData->GetNormalToWall(block->localContiguousIndex[siteIdOnBlock]);
-
-            if (wallNormal[0] != -1.0F)
-            {
+            site_t localIndex = block->localContiguousIndex[siteIdOnBlock];
+
+            if (mLatticeData->GetSiteData(localIndex).IsEdge())
+            {
+              const util::Vector3D<double>& wallNormal = mLatticeData->GetNormalToWall(localIndex);
+
               cluster.SetWallData(blockNum, siteIdOnBlock, wallNormal);
-=======
-            if (block->wall_data != NULL
-                && (mLatticeData->GetSiteData(block->site_data[siteIdOnBlock]) & PRESSURE_EDGE_MASK)
-                    != 0)
-            {
-              cluster.SetWallData(blockNum,
-                                  siteIdOnBlock,
-                                  block->wall_data[siteIdOnBlock].wall_nor);
->>>>>>> 00d78d37
             }
           }
 
