--- conflicted
+++ resolved
@@ -1,20 +1,10 @@
 include $(MK)/header.mk
 
-<<<<<<< HEAD
-SRCS := BlockTraverser.cc \
-        Cluster.cc \
-        ClusterBuilder.cc \
-        RayTracer.cc \
-        VolumeTraverser.cc \
-        SiteTraverser.cc \
-        RayPixel.cc
-=======
-SRCS :=	ClusterNormal.cc \
-	ClusterWithWallNormals.cc \
-	HSLToRGBConverter.cc \
-	RayDataEnhanced.cc \
-	RayDataNormal.cc \
->>>>>>> 8c3ed570
+SRCS := ClusterNormal.cc \
+        ClusterWithWallNormals.cc \
+        HSLToRGBConverter.cc \
+        RayDataEnhanced.cc \
+        RayDataNormal.cc
 
 INCLUDES_$(d) := $(INCLUDES_$(parent))
 
