#include "vis/rayTracer/Cluster.h"

namespace hemelb
{
  namespace vis
  {
    namespace raytracer
    {
<<<<<<< HEAD
      Cluster::Cluster() { }

      unsigned int Cluster::GetBlockIdFrom3DBlockLocation(
	Vector3D<unsigned int>iLocation) const
      {
	return iLocation.x*blocksY*blocksZ
	  + iLocation.y*blocksZ
	  + iLocation.z;
      }

      void Cluster::ResizeVectors()
      {
	SiteData.resize(blocksX*blocksY*blocksZ);
      }

      bool Cluster::BlockContainsSites(site_t  iBlockNumber) const
      {
	return !SiteData[iBlockNumber].empty();
      }
      
      const SiteData_t* Cluster::GetSiteData(site_t iBlockNumber) const
      {
	return &(SiteData[iBlockNumber][0]);
      }


       
=======
      RayTracer::Cluster::Cluster()
      {
      }

>>>>>>> 3a3c3df7
    }
  }
}<|MERGE_RESOLUTION|>--- conflicted
+++ resolved
@@ -6,7 +6,6 @@
   {
     namespace raytracer
     {
-<<<<<<< HEAD
       Cluster::Cluster() { }
 
       unsigned int Cluster::GetBlockIdFrom3DBlockLocation(
@@ -32,14 +31,10 @@
 	return &(SiteData[iBlockNumber][0]);
       }
 
-
-       
-=======
-      RayTracer::Cluster::Cluster()
+      const SiteData_t* Cluster::GetSiteData(site_t iBlockNumber, site_t iSiteNumber) const
       {
+	return &(SiteData[iBlockNumber][iSiteNumber]);
       }
-
->>>>>>> 3a3c3df7
     }
   }
 }