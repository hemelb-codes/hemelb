--- conflicted
+++ resolved
@@ -24,11 +24,10 @@
 {
   namespace vis
   {
-    namespace raytracer
+    namespace raytracer 
     {
       class RayTracer
       {
-<<<<<<< HEAD
       public:
 	// Constructor and destructor do all the usual stuff.
 	RayTracer(const geometry::LatticeData* iLatDat,
@@ -51,7 +50,7 @@
 				distribn_t stress);
 
 	// Render the current state into an image.
-	void Render();
+	virtual void Render();
 
       protected:
 	ClusterBuilder* mClusterBuilder;
@@ -74,318 +73,6 @@
 	const float mBlockSizeInverse;
 	const site_t block_size2, block_size3, block_size_1;
 	const site_t blocksYz;
-=======
-          //Class also contains nested classes Cluster and  ClusterBuilder, itself
-          //containing VolumeTraverser, SiteTraverser and BlockTraverser
-
-        public:
-          // Constructor and destructor do all the usual stuff.
-          RayTracer(const geometry::LatticeData* iLatDat,
-                    const DomainStats* iDomainStats,
-                    Screen* iScreen,
-                    Viewpoint* iViewpoint,
-                    VisSettings* iVisSettings);
-          ~RayTracer();
-
-          // Method to update the voxel corresponding to site i with its
-          // newly calculated density, velocity and stress.
-          void UpdateClusterVoxel(site_t i,
-                                  distribn_t density,
-                                  distribn_t velocity,
-                                  distribn_t stress);
-
-          // Render the current state into an image.
-          void Render();
-
-          //Stores the data about an individual voxel
-          struct SiteData_t
-          {
-            public:
-              float Density;
-              float Velocity;
-              float Stress;
-
-              SiteData_t(float iValue) :
-                Density(iValue), Velocity(iValue), Stress(iValue)
-              {
-              }
-          };
-
-          //The cluster structure stores data relating to the clusters
-          //used by the RayTracaer, in an optimal format
-          //Clusters are produced by the ClusterFactory
-          //Caution: the data within the flow field is altered by means
-          //of pointers obtained from the GetClusterVoxelDataPointer
-          //method
-          class Cluster
-          {
-            public:
-              Cluster();
-
-              Vector3D<float> minSite;
-              Vector3D<float> maxSite;
-
-              //Stores the lowest x, y and z block location of the Cluster
-              //in terms of site units relative to the centre location
-              Vector3D<float> minBlock;
-
-              //Stores the size of the cluster in terms of the number of blocks
-              unsigned short int blocksX;
-              unsigned short int blocksY;
-              unsigned short int blocksZ;
-
-              std::vector<std::vector<SiteData_t> > SiteData;
-
-          };
-
-        private:
-
-          class ClusterBuilder
-          {
-            public:
-              ClusterBuilder(const geometry::LatticeData*& iLatDat);
-              ~ClusterBuilder();
-
-              void BuildClusters();
-
-              std::vector<Cluster>& GetClusters();
-
-              SiteData_t* GetClusterVoxelDataPointer(site_t iSiteId);
-
-            private:
-              //Volume tracker is used to sequentially traverse a
-              //3D structure maintaining the index and Location
-              //within volume
-              class VolumeTraverser
-              {
-                public:
-                  VolumeTraverser();
-
-                  Vector3D<site_t> GetCurrentLocation();
-
-                  site_t GetCurrentIndex();
-
-                  site_t GetIndexFromLocation(Vector3D<site_t> iLocation);
-
-                  //Increments the index by one and update the location accordingly
-                  //Returns true if successful or false if the whole volume has been
-                  //traversed
-                  bool TraverseOne();
-
-                  //Virtual methods which must be defined for correct traversal
-                  virtual site_t GetXCount() = 0;
-                  virtual site_t GetYCount() = 0;
-                  virtual site_t GetZCount() = 0;
-
-                protected:
-                  Vector3D<site_t> mCurrentLocation;
-                  site_t mCurrentNumber;
-              };
-
-              //SiteTraverse is used to traverse the sites in a speficied block
-              //within the lattice data
-              class SiteTraverser : public VolumeTraverser
-              {
-                public:
-                  SiteTraverser(const geometry::LatticeData * iLatticeDat, const site_t iBlockId);
-
-                  virtual site_t GetXCount();
-
-                  virtual site_t GetYCount();
-
-                  virtual site_t GetZCount();
-
-                private:
-                  //Returns the block size in number of sites
-                  site_t GetBlockSize();
-
-                  const geometry::LatticeData * mLatticeData;
-                  const site_t mBlockId;
-
-              };
-
-              //BlockTraverser is used to traverse the blocks in a lattice sequentially.
-              //The class also contains a record of which blocks have been visited, which
-              //is neccessary for the algoritm which uses this. No locations are automatically
-              //marked visited, and methods have been created to assist with random access
-              //of the lattice data as required by the algorithm
-              class BlockTraverser : public VolumeTraverser
-              {
-                public:
-                  BlockTraverser(const geometry::LatticeData * iLatDat);
-                  ~BlockTraverser();
-
-                  site_t CurrentBlockNumber();
-
-                  Vector3D<site_t> GetSiteCoordinatesOfLowestSiteInCurrentBlock();
-
-                  //Tranverses the block until the next unvisited block is reached.
-                  //Returns false if the end of the Volume is reached
-                  bool GoToNextUnvisitedBlock();
-
-                  geometry::LatticeData::BlockData * GetCurrentBlockData();
-
-                  geometry::LatticeData::BlockData
-                      * GetBlockDataForLocation(const Vector3D<site_t>& iLocation);
-
-                  site_t GetBlockSize();
-
-                  SiteTraverser GetSiteTraverserForCurrentBlock();
-
-                  SiteTraverser GetSiteTraverserForLocation(const Vector3D<site_t>& iLocation);
-
-                  virtual site_t GetXCount();
-
-                  virtual site_t GetYCount();
-
-                  virtual site_t GetZCount();
-
-                  bool IsValidLocation(Vector3D<site_t> block);
-
-                  bool IsCurrentBlockVisited();
-
-                  bool IsBlockVisited(site_t n);
-                  bool IsBlockVisited(Vector3D<site_t> n);
-
-                  void MarkCurrentBlockVisited();
-
-                  void MarkBlockVisited(site_t n);
-                  void MarkBlockVisited(Vector3D<site_t> location);
-
-                private:
-                  bool GoToNextBlock();
-
-                  const geometry::LatticeData * mLatticeData;
-
-                  bool* mBlockVisited;
-              };
-
-              //Locates all the clusters in the lattice structure and the
-              void LocateClusters();
-
-              // If the site hasn't been visited, finds a new rectangular
-              // cluster containing this site
-              void FindNewCluster();
-
-              //Adds neighbouring blocks of the input location to the input stack
-              void AddNeighbouringBlocks(Vector3D<site_t> iCurrentLocation,
-                                         std::stack<Vector3D<site_t> >& ioBlocksToVisit);
-
-              //Returns true if there are sites in the given block associated with the
-              //local processor rank
-              bool
-                  AreSitesAssignedToLocalProcessorRankInBlock(geometry::LatticeData::BlockData * iBlock);
-
-              //Adds a new cluster by taking in the required data in interget format
-              //and converting it to that used by the raytracer
-              //NB: Futher processing is required on the cluster before it can be used
-              //by the ray tracer, which is handled by the ProcessCluster method
-              void AddCluster(Vector3D<site_t> iClusterBlockMin,
-                              Vector3D<site_t> iClusterBlockMax,
-                              Vector3D<site_t> iClusterVoxelMin,
-                              Vector3D<site_t> iClusterVoxelMax);
-
-              //Adds "flow-field" data to the cluster
-              void ProcessCluster(unsigned int iClusterId);
-
-              void UpdateSiteData(geometry::LatticeData::BlockData * lBlock,
-                                  site_t n,
-                                  unsigned int iClusterId,
-                                  Vector3D<site_t> i_block_coordinates);
-
-              void UpdateSiteDataAtSite(geometry::LatticeData::BlockData * iBlock,
-                                        site_t n,
-                                        unsigned int iClusterId,
-                                        unsigned int l_site_id);
-
-              Vector3D<site_t>
-                  GetSiteCoordinatesOfBlock(site_t iClusterId, Vector3D<site_t> offset);
-
-              SiteData_t* GetDataPointerClusterVoxelSiteId(site_t iSiteId);
-
-              void SetDataPointerForClusterVoxelSiteId(site_t iClusterVortexSiteId,
-                                                       SiteData_t* iDataPointer);
-
-              BlockTraverser mBlockTraverser;
-
-              //Caution: the data within mClusters is altered by means
-              //of pointers obtained from the GetClusterVoxelDataPointer
-              //method. No insertion of copying must therefore take place
-              //on mClusters once building is complete
-              std::vector<Cluster> mClusters;
-
-              std::vector<Vector3D<site_t> > mClusterBlockMins;
-
-              //This allows a cluster voxel site ID (as part of the 1D structure for)
-              //storing sites to be mapped to the data stored in the 3D structure
-              //for the ray tracer by means of pointers.
-              std::vector<SiteData_t*> mClusterVoxelDataPointers;
-
-              const geometry::LatticeData*& mLatticeData;
-              short int *mClusterIdOfBlock;
-
-              static const short int NOTASSIGNEDTOCLUSTER = -1;
-
-              static const Vector3D<site_t> mNeighbours[26];
-          };
-
-          struct Ray
-          {
-              Vector3D<float> Direction;
-              Vector3D<float> InverseDirection;
-              float Length;
-
-              float VelocityColour[3];
-              float StressColour[3];
-              float Stress;
-              float Density;
-              float MinT;
-          };
-
-          struct AABB
-          {
-              float acc_1, acc_2, acc_3, acc_4, acc_5, acc_6;
-          };
-
-          void UpdateRayData(const SiteData_t* iSiteData,
-                             float ray_t,
-                             float ray_segment,
-                             Ray* bCurrentRay);
-
-          void TraverseVoxels(const Vector3D<float>& block_min,
-                              const Vector3D<float>& block_x,
-                              const SiteData_t* iSiteData,
-                              float t,
-                              Ray* bCurrentRay,
-                              const Vector3D<bool>& xyz_is_1);
-
-          void TraverseBlocks(const Cluster* cluster,
-                              const Vector3D<bool>& xyz_Is_1,
-                              const Vector3D<float>& ray_dx,
-                              Ray *bCurrentRay);
-
-          void AABBvsRay(const AABB* aabb,
-                         const Vector3D<float>& inverseDirection,
-                         const Vector3D<bool>& xyzComponentIsPositive,
-                         float* t_near,
-                         float* t_far);
-
-          void UpdateColour(float dt, const float palette[3], float col[3]);
-
-          ClusterBuilder mClusterBuilder;
-
-          const geometry::LatticeData* mLatDat;
-
-          const DomainStats* mDomainStats;
-          Screen* mScreen;
-          Viewpoint* mViewpoint;
-          VisSettings* mVisSettings;
-
-          const float mBlockSizeFloat;
-          const float mBlockSizeInverse;
-          const site_t block_size2, block_size3, block_size_1;
-          const site_t blocksYz;
->>>>>>> df9ca31a
       };
     }
   }
