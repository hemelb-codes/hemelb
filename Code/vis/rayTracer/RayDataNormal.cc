#include <iostream>

#include "util/Vector3D.h"
#include "vis/rayTracer/RayDataNormal.h"
#include "vis/ColPixel.h"
#include "vis/DomainStats.h"

namespace hemelb
{
  namespace vis
  {
    namespace raytracer
    {

      RayDataNormal::RayDataNormal()
      {
        mVelR = 0.0F;
        mVelG = 0.0F;
        mVelB = 0.0F;

        mStressR = 0.0F;
        mStressG = 0.0F;
        mStressB = 0.0F;
      }

      void RayDataNormal::DoUpdateDataForNormalFluidSite(const SiteData_t& iSiteData,
                                                         const util::Vector3D<float>& iRayDirection,
                                                         const float iRayLengthInVoxel,
                                                         const VisSettings& iVisSettings)
      {
        float lPalette[3];

        // update the volume rendering of the velocity flow field
        ColPixel<RayDataNormal>::PickColour(iSiteData.GetVelocity()
                                                * (float) mDomainStats->velocity_threshold_max_inv,
                                            lPalette);

        UpdateVelocityColour(iRayLengthInVoxel, lPalette);

        if (iVisSettings.mStressType != lb::ShearStress)
        {
          // update the volume rendering of the von Mises stress flow field
          float lScaledStress = iSiteData.GetStress()
              * (float) mDomainStats->stress_threshold_max_inv;

          ColPixel<RayDataNormal>::PickColour(lScaledStress, lPalette);

          UpdateStressColour(iRayLengthInVoxel, lPalette);
        }
      }

      void RayDataNormal::DoUpdateDataForWallSite(const SiteData_t& iSiteData,
                                                  const util::Vector3D<float>& iRayDirection,
                                                  const float iRayLengthInVoxel,
                                                  const VisSettings& iVisSettings,
                                                  const double* iWallNormal)
      {
        DoUpdateDataForNormalFluidSite(iSiteData, iRayDirection, iRayLengthInVoxel, iVisSettings);
      }

      void RayDataNormal::DoGetVelocityColour(unsigned char oColour[3],
                                              const float iNormalisedDistanceToFirstCluster,
                                              const DomainStats& iDomainStats) const
      {
        oColour[0] = (unsigned char) ( (mVelR * 255.0F) / GetCumulativeLengthInFluid());
        oColour[1] = (unsigned char) ( (mVelG * 255.0F) / GetCumulativeLengthInFluid());
        oColour[2] = (unsigned char) ( (mVelB * 255.0F) / GetCumulativeLengthInFluid());
      }

      void RayDataNormal::DoGetStressColour(unsigned char oColour[3],
                                            const float iNormalisedDistanceToFirstCluster,
                                            const DomainStats& iDomainStats) const
      {
        oColour[0] = (unsigned char) ( (mStressR * 255.0F) / GetCumulativeLengthInFluid());
        oColour[1] = (unsigned char) ( (mStressG * 255.0F) / GetCumulativeLengthInFluid());
        oColour[2] = (unsigned char) ( (mStressB * 255.0F) / GetCumulativeLengthInFluid());
      }

      void RayDataNormal::DoMergeIn(const RayDataNormal& iOtherRayData,
                                    const VisSettings& iVisSettings)
      {
        mVelR += iOtherRayData.mVelR;
        mVelG += iOtherRayData.mVelG;
        mVelB += iOtherRayData.mVelB;

        if (iVisSettings.mStressType != lb::ShearStress)
        {
          mStressR += iOtherRayData.mStressR;
          mStressG += iOtherRayData.mStressG;
          mStressB += iOtherRayData.mStressB;
        }
      }

      void RayDataNormal::UpdateVelocityColour(float iDt, const float iPalette[3])
      {
        mVelR += iDt * iPalette[0];
        mVelG += iDt * iPalette[1];
        mVelB += iDt * iPalette[2];
      }

      void RayDataNormal::UpdateStressColour(float iDt, const float iPalette[3])
      {
<<<<<<< HEAD
        mStressR += iDt * iPalette[0];
        mStressG += iDt * iPalette[1];
        mStressB += iDt * iPalette[2];
=======
	mStressR += iDt * iPalette[0];
	mStressG += iDt * iPalette[1];
	mStressB += iDt * iPalette[2];
      }   

      void RayDataNormal::DoProcessTangentingVessel()
      {
>>>>>>> 1e532e7f
      }

      const DomainStats* RayDataNormal::mDomainStats = NULL;
    }
  }

  template<>
  MPI_Datatype MpiDataTypeTraits<hemelb::vis::raytracer::RayDataNormal>::RegisterMpiDataType()
  {
    int lRayDataNormalCount = 11;
    int lRayDataNormalBlocklengths[11] = { 1, 1, 1, 1, 1, 1, 1, 1, 1, 1, 1 };
    MPI_Datatype lRayDataNormalTypes[11] = { MPI_FLOAT,
                                             MPI_FLOAT,
                                             MPI_FLOAT,
                                             MPI_FLOAT,
                                             MPI_FLOAT,
                                             MPI_FLOAT,
                                             MPI_FLOAT,
                                             MPI_FLOAT,
                                             MPI_FLOAT,
                                             MPI_FLOAT,
                                             MPI_UB };

    MPI_Aint lRayDataNormalDisps[11];

    lRayDataNormalDisps[0] = 0;

    for (int i = 1; i < lRayDataNormalCount; i++)
    {
      if (lRayDataNormalTypes[i - 1] == MPI_FLOAT)
      {
        lRayDataNormalDisps[i] = lRayDataNormalDisps[i - 1]
            + (sizeof(float) * lRayDataNormalBlocklengths[i - 1]);
      }
      else if (lRayDataNormalTypes[i - 1] == MPI_INT)
      {
        lRayDataNormalDisps[i] = lRayDataNormalDisps[i - 1]
            + (sizeof(int) * lRayDataNormalBlocklengths[i - 1]);
      }
      else if (lRayDataNormalTypes[i - 1] == MPI_UNSIGNED)
      {
        lRayDataNormalDisps[i] = lRayDataNormalDisps[i - 1]
            + (sizeof(unsigned) * lRayDataNormalBlocklengths[i - 1]);
      }
    }
    MPI_Datatype type;
    MPI_Type_struct(lRayDataNormalCount,
                    lRayDataNormalBlocklengths,
                    lRayDataNormalDisps,
                    lRayDataNormalTypes,
                    &type);
    MPI_Type_commit(&type);
    return type;
  }
}
<|MERGE_RESOLUTION|>--- conflicted
+++ resolved
@@ -100,19 +100,13 @@
 
       void RayDataNormal::UpdateStressColour(float iDt, const float iPalette[3])
       {
-<<<<<<< HEAD
-        mStressR += iDt * iPalette[0];
-        mStressG += iDt * iPalette[1];
-        mStressB += iDt * iPalette[2];
-=======
-	mStressR += iDt * iPalette[0];
-	mStressG += iDt * iPalette[1];
-	mStressB += iDt * iPalette[2];
+		mStressR += iDt * iPalette[0];
+		mStressG += iDt * iPalette[1];
+		mStressB += iDt * iPalette[2];
       }   
 
       void RayDataNormal::DoProcessTangentingVessel()
       {
->>>>>>> 1e532e7f
       }
 
       const DomainStats* RayDataNormal::mDomainStats = NULL;
