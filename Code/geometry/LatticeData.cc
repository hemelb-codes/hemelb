#include <map>
#include <limits>

#include "debug/Debugger.h"
#include "log/Logger.h"
#include "topology/NetworkTopology.h"
#include "geometry/BlockTraverser.h"
#include "geometry/LatticeData.h"
#include "util/utilityFunctions.h"

namespace hemelb
{
  namespace geometry
  {
    LatticeData::LatticeData(const lb::lattices::LatticeInfo& latticeInfo) :
        latticeInfo(latticeInfo)
    {
    }

    LatticeData::~LatticeData()
    {
    }

<<<<<<< HEAD
    LatticeData* LatticeData::Load(const bool reserveSteeringCore,
                                   const lb::lattices::LatticeInfo& latticeInfo,
                                   const std::string& dataFilePath,
                                   reporting::Timers &timings)
    {
      // Use a reader to read in the file.
      hemelb::log::Logger::Log<hemelb::log::Warning, hemelb::log::Singleton>("Loading file and decomposing geometry.");

      GeometryReader reader(reserveSteeringCore, latticeInfo, timings);
      Geometry readGeometryData = reader.LoadAndDecompose(dataFilePath);

      // Create a new lattice based on that info and return it.
      return new LatticeData(latticeInfo, readGeometryData);
    }

    LatticeData::LatticeData(const lb::lattices::LatticeInfo& latticeInfo, const Geometry& readResult) :
        latticeInfo(latticeInfo)
=======
    LatticeData::LatticeData(const lb::lattices::LatticeInfo& latticeInfo, const GeometryReadResult& readResult) :
      latticeInfo(latticeInfo)
>>>>>>> 088841c7
    {
      SetBasicDetails(readResult.GetBlockDimensions(),
                      readResult.GetBlockSize(),
                      readResult.GetVoxelSize(),
                      readResult.GetOrigin());

      ProcessReadSites(readResult);
      // if debugging then output beliefs regarding geometry and neighbour list
      if (log::Logger::ShouldDisplay<log::Debug>())
      {
        proc_t localRank = topology::NetworkTopology::Instance()->GetLocalRank();
        for (std::vector<NeighbouringProcessor>::iterator itNeighProc = neighbouringProcs.begin();
             itNeighProc != neighbouringProcs.end(); ++itNeighProc)
        {
          log::Logger::Log<log::Info, log::OnePerCore>(
                "LatticeData: Rank %i thinks that rank %i is a neighbour with %i shared edges\n",
                localRank, itNeighProc->Rank, itNeighProc->SharedFCount);
        }
      }
      CollectFluidSiteDistribution();
      CollectGlobalSiteExtrema();

      InitialiseNeighbourLookups();

      CleanEmptyBlocks();
    }

    void LatticeData::SetBasicDetails(util::Vector3D<site_t> blocksIn,
                                      site_t blockSizeIn,
                                      distribn_t voxelSizeIn,
                                      util::Vector3D<distribn_t> originIn)
    {
      blockCounts = blocksIn;
      blockSize = blockSizeIn;
      voxelSize = voxelSizeIn;
      origin = originIn;
      sites = blocksIn * blockSize;
      sitesPerBlockVolumeUnit = blockSize * blockSize * blockSize;
      blockCount = blockCounts.x * blockCounts.y * blockCounts.z;
    }

    void LatticeData::ProcessReadSites(const Geometry & readResult)
    {
      blocks.resize(GetBlockCount());

      totalSharedFs = 0;

      std::vector<SiteData> domainEdgeSiteData[COLLISION_TYPES];
      std::vector<SiteData> midDomainSiteData[COLLISION_TYPES];
      std::vector<site_t> domainEdgeBlockNumber[COLLISION_TYPES];
      std::vector<site_t> midDomainBlockNumber[COLLISION_TYPES];
      std::vector<site_t> domainEdgeSiteNumber[COLLISION_TYPES];
      std::vector<site_t> midDomainSiteNumber[COLLISION_TYPES];
      std::vector<util::Vector3D<float> > domainEdgeWallNormals[COLLISION_TYPES];
      std::vector<util::Vector3D<float> > midDomainWallNormals[COLLISION_TYPES];
      std::vector<float> domainEdgeWallDistance[COLLISION_TYPES];
      std::vector<float> midDomainWallDistance[COLLISION_TYPES];

      proc_t localRank = topology::NetworkTopology::Instance()->GetLocalRank();
      // Iterate over all blocks in site units
      for (BlockTraverser blockTraverser(*this); blockTraverser.CurrentLocationValid(); blockTraverser.TraverseOne())
      {
        site_t blockId = blockTraverser.GetCurrentIndex();
        const BlockReadResult & blockReadIn = readResult.Blocks[blockId];

        if (blockReadIn.Sites.size() == 0)
        {
          continue;
        }

        // Iterate over all sites within the current block.
        for (SiteTraverser siteTraverser = blockTraverser.GetSiteTraverser(); siteTraverser.CurrentLocationValid();
            siteTraverser.TraverseOne())
        {
          site_t localSiteId = siteTraverser.GetCurrentIndex();

          if (blocks[blockId].IsEmpty())
          {
            blocks[blockId] = Block(GetSitesPerBlockVolumeUnit());
          }

          blocks[blockId].SetProcessorRankForSite(localSiteId, blockReadIn.Sites[localSiteId].targetProcessor);

          // If the site is not on this processor, continue.
          if (localRank != blockReadIn.Sites[localSiteId].targetProcessor)
          {
            continue;
          }
          bool lIsInnerSite = true;
          // Iterate over all direction vectors.
          for (unsigned int l = 1; l < latticeInfo.GetNumVectors(); l++)
          {
            // Find the neighbour site co-ords in this direction.
            util::Vector3D<site_t> neighbourGlobalCoords = blockTraverser.GetCurrentLocation()
                * readResult.GetBlockSize() + siteTraverser.GetCurrentLocation()
                + util::Vector3D<site_t>(latticeInfo.GetVector(l));

            if (neighbourGlobalCoords.x < 0 || neighbourGlobalCoords.y < 0 || neighbourGlobalCoords.z < 0
                || neighbourGlobalCoords.x >= readResult.GetBlockDimensions().x * readResult.GetBlockSize()
                || neighbourGlobalCoords.y >= readResult.GetBlockDimensions().y * readResult.GetBlockSize()
                || neighbourGlobalCoords.z >= readResult.GetBlockDimensions().z * readResult.GetBlockSize())
            {
              continue;
            }

            // ... (that is actually being simulated and not a solid)...
            util::Vector3D<site_t> neighbourBlock = neighbourGlobalCoords / readResult.GetBlockSize();
            util::Vector3D<site_t> neighbourSite = neighbourGlobalCoords % readResult.GetBlockSize();
            site_t neighbourBlockId = readResult.GetBlockIdFromBlockCoordinates(neighbourBlock.x,
                                                                                neighbourBlock.y,
                                                                                neighbourBlock.z);

            // Move on if the neighbour is in a block of solids
            // in which case the block will contain zero sites
            // Or on if the neighbour site is solid
            // in which case the targetProcessor is BIG_NUMBER2
            // Or the neighbour is also on this processor
            // in which case the targetProcessor is localRank
            if (readResult.Blocks[neighbourBlockId].Sites.size() == 0)
            {
              continue;
            }

            site_t neighbourSiteId = readResult.GetSiteIdFromSiteCoordinates(neighbourSite.x,
                                                                             neighbourSite.y,
                                                                             neighbourSite.z);

            proc_t neighbourProc = readResult.Blocks[neighbourBlockId].Sites[neighbourSiteId].targetProcessor;
            if (neighbourProc == BIG_NUMBER2 || localRank == neighbourProc)
            {
              continue;
            }
            lIsInnerSite = false;
            totalSharedFs++;

            // The first time, net_neigh_procs = 0, so
            // the loop is not executed.
            bool flag = true;
            // Iterate over neighbouring processors until we find the one with the
            // neighbouring site on it.
            proc_t lNeighbouringProcs = (proc_t) ( (neighbouringProcs.size()));
            for (proc_t mm = 0; mm < lNeighbouringProcs && flag; mm++)
            {
              // Check whether the rank for a particular neighbour has already been
              // used for this processor.  If it has, set flag to zero.
              NeighbouringProcessor* neigh_proc_p = &neighbouringProcs[mm];
              // If ProcessorRankForEachBlockSite is equal to a neigh_proc that has alredy been listed.
              if (neighbourProc == neigh_proc_p->Rank)
              {
                flag = false;
                ++neigh_proc_p->SharedDistributionCount;
                break;
              }
            }

            // If flag is 1, we didn't find a neighbour-proc with the neighbour-site on it
            // so we need a new neighbouring processor.
            if (flag)
            {
              // Store rank of neighbour in >neigh_proc[neigh_procs]
              NeighbouringProcessor lNewNeighbour;
              lNewNeighbour.SharedDistributionCount = 1;
              lNewNeighbour.Rank = neighbourProc;
              neighbouringProcs.push_back(lNewNeighbour);

              // if debugging then output decisions with reasoning for all neighbour processors
              if (log::Logger::ShouldDisplay<log::Debug>())
                log::Logger::Log<log::Info, log::OnePerCore>(
                     "LatticeData: added %i as neighbour for %i because site %i in block %i is neighbour to site %i in block %i in direction (%i,%i,%i)\n",
                     (int)neighbourProc, (int)localRank,
                     (int)neighbourSiteId, (int)neighbourBlockId,
                     (int)localSiteId, (int)blockId,
                     latticeInfo.GetVector(l).x,
                     latticeInfo.GetVector(l).y,
                     latticeInfo.GetVector(l).z);
            }
          }

          // Set the collision type data. map_block site data is renumbered according to
          // fluid site numbers within a particular collision type.
          SiteData siteData(blockReadIn.Sites[localSiteId]);
          int l = -1;
          switch (siteData.GetCollisionType())
          {
            case FLUID:
              l = 0;
              break;
            case EDGE:
              l = 1;
              break;
            case INLET:
              l = 2;
              break;
            case OUTLET:
              l = 3;
              break;
            case (INLET | EDGE):
              l = 4;
              break;
            case (OUTLET | EDGE):
              l = 5;
              break;
          }
          // We approximate the wall normal at a point by iterating through each wall intersection
          // link and seeing which one is closest.
          util::Vector3D<float> normal(NO_VALUE);
          // NB. initialised to absurdly large distance (normal scale is (0, root(3)))
          float shortestDistance = 100.0;
          for (Direction direction = 1; direction < latticeInfo.GetNumVectors(); ++direction)
          {
            if (blockReadIn.Sites[localSiteId].links[direction - 1].type == GeometrySiteLink::WALL_INTERSECTION)
            {
              util::Vector3D<float> distance = latticeInfo.GetVector(direction)
                  * blockReadIn.Sites[localSiteId].links[direction - 1].distanceToIntersection;
              if (distance.GetMagnitude() < shortestDistance)
              {
                shortestDistance = distance.GetMagnitude();
                normal = distance.Normalise();
              }
            }

          }

          if (lIsInnerSite)
          {
            midDomainBlockNumber[l].push_back(blockId);
            midDomainSiteNumber[l].push_back(localSiteId);
            midDomainSiteData[l].push_back(siteData);
            midDomainWallNormals[l].push_back(normal);
            for (Direction direction = 1; direction < latticeInfo.GetNumVectors(); direction++)
            {
              midDomainWallDistance[l].push_back(blockReadIn.Sites[localSiteId].links[direction - 1].distanceToIntersection);
            }
          }
          else
          {
            domainEdgeBlockNumber[l].push_back(blockId);
            domainEdgeSiteNumber[l].push_back(localSiteId);
            domainEdgeSiteData[l].push_back(siteData);
            domainEdgeWallNormals[l].push_back(normal);
            for (Direction direction = 1; direction < latticeInfo.GetNumVectors(); direction++)
            {
              domainEdgeWallDistance[l].push_back(blockReadIn.Sites[localSiteId].links[direction - 1].distanceToIntersection);
            }
          }

        }

      }

      PopulateWithReadData(midDomainBlockNumber,
                           midDomainSiteNumber,
                           midDomainSiteData,
                           midDomainWallNormals,
                           midDomainWallDistance,
                           domainEdgeBlockNumber,
                           domainEdgeSiteNumber,
                           domainEdgeSiteData,
                           domainEdgeWallNormals,
                           domainEdgeWallDistance);
    }

    void LatticeData::CollectFluidSiteDistribution()
    {
      fluidSitesOnEachProcessor.resize(topology::NetworkTopology::Instance()->GetProcessorCount());
      hemelb::log::Logger::Log<hemelb::log::Warning, hemelb::log::Singleton>("Gathering lattice info.");
      MPI_Allgather(&localFluidSites,
                    1,
                    MpiDataType<site_t>(),
                    &fluidSitesOnEachProcessor[0],
                    1,
                    MpiDataType<site_t>(),
                    MPI_COMM_WORLD);
      totalFluidSites = 0;
      for (proc_t ii = 0; ii < topology::NetworkTopology::Instance()->GetProcessorCount(); ++ii)
      {
        totalFluidSites += fluidSitesOnEachProcessor[ii];
      }
    }

    void LatticeData::CollectGlobalSiteExtrema()
    {
      site_t localMins[3];
      site_t localMaxes[3];

      for (unsigned dim = 0; dim < 3; ++dim)
      {
        localMins[dim] = std::numeric_limits<site_t>::max();
        localMaxes[dim] = 0;
      }

      for (geometry::BlockTraverser blockSet(*this); blockSet.CurrentLocationValid(); blockSet.TraverseOne())
      {
        const geometry::Block& block = blockSet.GetCurrentBlockData();
        if (block.IsEmpty())
        {
          continue;
        }
        for (geometry::SiteTraverser siteSet = blockSet.GetSiteTraverser(); siteSet.CurrentLocationValid();
            siteSet.TraverseOne())
        {
          if (block.GetProcessorRankForSite(siteSet.GetCurrentIndex())
              == topology::NetworkTopology::Instance()->GetLocalRank())
          {
            util::Vector3D<site_t> globalCoords = blockSet.GetCurrentLocation() * GetBlockSize()
                + siteSet.GetCurrentLocation();

            for (unsigned dim = 0; dim < 3; ++dim)
            {
              localMins[dim] = hemelb::util::NumericalFunctions::min(localMins[dim], globalCoords[dim]);
              localMaxes[dim] = hemelb::util::NumericalFunctions::max(localMaxes[dim], globalCoords[dim]);
            }
          }
        }

      }

      site_t siteMins[3], siteMaxes[3];
      MPI_Allreduce(localMins, siteMins, 3, MpiDataType<site_t>(), MPI_MIN, MPI_COMM_WORLD);
      MPI_Allreduce(localMaxes, siteMaxes, 3, MpiDataType<site_t>(), MPI_MAX, MPI_COMM_WORLD);
      for (unsigned ii = 0; ii < 3; ++ii)
      {
        globalSiteMins[ii] = siteMins[ii];
        globalSiteMaxes[ii] = siteMaxes[ii];
      }
    }

    void LatticeData::CleanEmptyBlocks()
    {
      std::vector<bool> blockIsOnThisRank(blockCount, false);
      for (site_t blockNumber = 0; blockNumber < GetBlockCount(); blockNumber++)
      {
        const Block& currentDataBlock = GetBlock(blockNumber);
        // If we are in a block of solids, move to the next block.
        if (currentDataBlock.IsEmpty())
        {
          continue;
        }
        for (site_t localSiteIndex = 0; localSiteIndex < GetSitesPerBlockVolumeUnit(); localSiteIndex++)
        {
          if (topology::NetworkTopology::Instance()->GetLocalRank()
              == currentDataBlock.GetProcessorRankForSite(localSiteIndex))
          {
            blockIsOnThisRank[blockNumber] = true;
            break;
          }
        }

      }

      // If we are in a block of solids, we set map_block[n].site_data to NULL.
      for (site_t n = 0; n < GetBlockCount(); n++)
      {
        if (!blockIsOnThisRank[n])
        {
          blocks[n] = Block();
          continue;
        }
      }

    }

    void LatticeData::InitialiseNeighbourLookups()
    {
      // Allocate the index in which to put the distribution functions received from the other
      // process.
      std::vector<std::vector<site_t> > sharedDistributionLocationForEachProc =
          std::vector<std::vector<site_t> >(topology::NetworkTopology::Instance()->GetProcessorCount());
      site_t totalSharedDistributionsSoFar = 0;
      // Set the remaining neighbouring processor data.
      for (size_t neighbourId = 0; neighbourId < neighbouringProcs.size(); neighbourId++)
      {
        // Pointing to a few things, but not setting any variables.
        // FirstSharedF points to start of shared_fs.
        neighbouringProcs[neighbourId].FirstSharedDistribution = GetLocalFluidSiteCount() * latticeInfo.GetNumVectors()
            + 1 + totalSharedDistributionsSoFar;
        totalSharedDistributionsSoFar += neighbouringProcs[neighbourId].SharedDistributionCount;
      }
      InitialiseNeighbourLookup(sharedDistributionLocationForEachProc);
      InitialisePointToPointComms(sharedDistributionLocationForEachProc);
      InitialiseReceiveLookup(sharedDistributionLocationForEachProc);
    }

    void LatticeData::InitialiseNeighbourLookup(std::vector<std::vector<site_t> >& sharedFLocationForEachProc)
    {
      const proc_t localRank = topology::NetworkTopology::Instance()->GetLocalRank();
      neighbourIndices.resize(latticeInfo.GetNumVectors() * localFluidSites);
      for (BlockTraverser blockTraverser(*this); blockTraverser.CurrentLocationValid(); blockTraverser.TraverseOne())
      {
        const Block& map_block_p = blockTraverser.GetCurrentBlockData();
        if (map_block_p.IsEmpty())
        {
          continue;
        }
        for (SiteTraverser siteTraverser = blockTraverser.GetSiteTraverser(); siteTraverser.CurrentLocationValid();
            siteTraverser.TraverseOne())
        {
          if (localRank != map_block_p.GetProcessorRankForSite(siteTraverser.GetCurrentIndex()))
          {
            continue;
          }
          // Get site data, which is the number of the fluid site on this proc..
          site_t localIndex = map_block_p.GetLocalContiguousIndexForSite(siteTraverser.GetCurrentIndex());
          // Set neighbour location for the distribution component at the centre of
          // this site.
          SetNeighbourLocation(localIndex, 0, localIndex * latticeInfo.GetNumVectors() + 0);
          for (Direction direction = 1; direction < latticeInfo.GetNumVectors(); direction++)
          {
            util::Vector3D<site_t> currentLocationCoords = blockTraverser.GetCurrentLocation() * blockSize
                + siteTraverser.GetCurrentLocation();
            // Work out positions of neighbours.
            util::Vector3D<site_t> neighbourCoords = currentLocationCoords
                + util::Vector3D<site_t>(latticeInfo.GetVector(direction));
            if (!IsValidLatticeSite(neighbourCoords))
            {
              // Set the neighbour location to the rubbish site.
              SetNeighbourLocation(localIndex, direction, GetLocalFluidSiteCount() * latticeInfo.GetNumVectors());
              continue;
            }
            // Get the id of the processor which the neighbouring site lies on.
            const proc_t proc_id_p = GetProcIdFromGlobalCoords(neighbourCoords);
            if (proc_id_p == BIG_NUMBER2)
            {
              // initialize f_id to the rubbish site.
              SetNeighbourLocation(localIndex, direction, GetLocalFluidSiteCount() * latticeInfo.GetNumVectors());
              continue;
            }
            else
            // If on the same proc, set f_id of the
            // current site and direction to the
            // site and direction that it sends to.
            // If we check convergence, the data for
            // each site is split into that for the
            // current and previous cycles.
            if (localRank == proc_id_p)
            {
              // Pointer to the neighbour.
              site_t contigSiteId = GetContiguousSiteId(neighbourCoords);
              SetNeighbourLocation(localIndex, direction, contigSiteId * latticeInfo.GetNumVectors() + direction);
              continue;
            }
            else
            {
              // This stores some coordinates.  We
              // still need to know the site number.
              // neigh_proc[ n ].f_data is now
              // set as well, since this points to
              // f_data.  Every process has data for
              // its neighbours which say which sites
              // on this process are shared with the
              // neighbour.
              sharedFLocationForEachProc[proc_id_p].push_back(currentLocationCoords.x);
              sharedFLocationForEachProc[proc_id_p].push_back(currentLocationCoords.y);
              sharedFLocationForEachProc[proc_id_p].push_back(currentLocationCoords.z);
              sharedFLocationForEachProc[proc_id_p].push_back(direction);
            }
          }
        }

      }

    }

    void LatticeData::InitialisePointToPointComms(std::vector<std::vector<site_t> >& sharedFLocationForEachProc)
    {
      proc_t localRank = topology::NetworkTopology::Instance()->GetLocalRank();
      // point-to-point communications are performed to match data to be
      // sent to/receive from different partitions; in this way, the
      // communication of the locations of the interface-dependent fluid
      // sites and the identifiers of the distribution functions which
      // propagate to different partitions is avoided (only their values
      // will be communicated). It's here!
      // Allocate the request variable.
      net::Net tempNet;
      for (size_t neighbourId = 0; neighbourId < neighbouringProcs.size(); neighbourId++)
      {
        NeighbouringProcessor* neigh_proc_p = &neighbouringProcs[neighbourId];
        // One way send receive.  The lower numbered netTop->ProcessorCount send and the higher numbered ones receive.
        // It seems that, for each pair of processors, the lower numbered one ends up with its own
        // edge sites and directions stored and the higher numbered one ends up with those on the
        // other processor.
        if (neigh_proc_p->Rank > localRank)
        {
          tempNet.RequestSend(&sharedFLocationForEachProc[neigh_proc_p->Rank][0],
                              neigh_proc_p->SharedDistributionCount * 4,
                              neigh_proc_p->Rank);
        }
        else
        {
          sharedFLocationForEachProc[neigh_proc_p->Rank].resize(neigh_proc_p->SharedDistributionCount * 4);
          tempNet.RequestReceive(&sharedFLocationForEachProc[neigh_proc_p->Rank][0],
                                 neigh_proc_p->SharedDistributionCount * 4,
                                 neigh_proc_p->Rank);
        }
      }

      tempNet.Send();
      tempNet.Receive();
      tempNet.Wait();
    }

    void LatticeData::InitialiseReceiveLookup(std::vector<std::vector<site_t> >& sharedFLocationForEachProc)
    {
      proc_t localRank = topology::NetworkTopology::Instance()->GetLocalRank();
      streamingIndicesForReceivedDistributions.resize(totalSharedFs);
      site_t f_count = GetLocalFluidSiteCount() * latticeInfo.GetNumVectors();
      site_t sharedSitesSeen = 0;
      for (size_t neighbourId = 0; neighbourId < neighbouringProcs.size(); neighbourId++)
      {
        NeighbouringProcessor* neigh_proc_p = &neighbouringProcs[neighbourId];
        for (site_t sharedDistributionId = 0; sharedDistributionId < neigh_proc_p->SharedDistributionCount;
            sharedDistributionId++)
        {
          // Get coordinates and direction of the distribution function to be sent to another process.
          site_t* f_data_p = &sharedFLocationForEachProc[neigh_proc_p->Rank][sharedDistributionId * 4];
          site_t i = f_data_p[0];
          site_t j = f_data_p[1];
          site_t k = f_data_p[2];
          site_t l = f_data_p[3];
          // Correct so that each process has the correct coordinates.
          if (neigh_proc_p->Rank < localRank)
          {
            i += latticeInfo.GetVector(l).x;
            j += latticeInfo.GetVector(l).y;
            k += latticeInfo.GetVector(l).z;
            l = latticeInfo.GetInverseIndex(l);
          }
          // Get the fluid site number of site that will send data to another process.
          util::Vector3D<site_t> location(i, j, k);
          site_t contigSiteId = GetContiguousSiteId(location);
          // Set f_id to the element in the send buffer that we put the updated
          // distribution functions in.
          SetNeighbourLocation(contigSiteId, (unsigned int) ( (l)), ++f_count);
          // Set the place where we put the received distribution functions, which is
          // f_new[number of fluid site that sends, inverse direction].
          streamingIndicesForReceivedDistributions[sharedSitesSeen] = contigSiteId * latticeInfo.GetNumVectors()
              + latticeInfo.GetInverseIndex(l);
          ++sharedSitesSeen;
        }

      }

    }

    proc_t LatticeData::GetProcIdFromGlobalCoords(const util::Vector3D<site_t>& globalSiteCoords) const
    {
      // Block identifiers (i, j, k) of the site (site_i, site_j, site_k)
      util::Vector3D<site_t> blockCoords, localSiteCoords;
      GetBlockAndLocalSiteCoords(globalSiteCoords, blockCoords, localSiteCoords);
      // Get the block from the block identifiers.
      const Block& block = GetBlock(GetBlockIdFromBlockCoords(blockCoords));
      // If an empty (solid) block is addressed, return a NULL pointer.
      if (block.IsEmpty())
      {
        return BIG_NUMBER2;
      }
      else
      {
        // Return pointer to ProcessorRankForEachBlockSite[site] (the only member of
        // mProcessorsForEachBlock)
        return block.GetProcessorRankForSite(GetLocalSiteIdFromLocalSiteCoords(localSiteCoords));
      }
    }

    bool LatticeData::IsValidBlock(site_t i, site_t j, site_t k) const
    {
      if (i < 0 || i >= blockCounts.x)
        return false;
      if (j < 0 || j >= blockCounts.y)
        return false;
      if (k < 0 || k >= blockCounts.z)
        return false;

      return true;
    }

    bool LatticeData::IsValidLatticeSite(const util::Vector3D<site_t>& siteCoords) const
    {
      if (siteCoords.x < 0 || siteCoords.x >= sites.x)
        return false;
      if (siteCoords.y < 0 || siteCoords.y >= sites.y)
        return false;
      if (siteCoords.z < 0 || siteCoords.z >= sites.z)
        return false;

      return true;
    }

    site_t LatticeData::GetContiguousSiteId(util::Vector3D<site_t> location) const
    {
      // Block identifiers (i, j, k) of the site (site_i, site_j, site_k)
      util::Vector3D<site_t> blockCoords, localSiteCoords;
      GetBlockAndLocalSiteCoords(location, blockCoords, localSiteCoords);
      // Pointer to the block
      const Block& lBlock = GetBlock(GetBlockIdFromBlockCoords(blockCoords));
      // Return pointer to site_data[site]
      return lBlock.GetLocalContiguousIndexForSite(GetLocalSiteIdFromLocalSiteCoords(localSiteCoords));
    }

    const util::Vector3D<site_t> LatticeData::GetGlobalCoords(site_t blockNumber,
                                                              const util::Vector3D<site_t>& localSiteCoords) const
    {
      util::Vector3D<site_t> blockCoords;
      GetBlockIJK(blockNumber, blockCoords);
      return GetGlobalCoords(blockCoords, localSiteCoords);
    }

    util::Vector3D<site_t> LatticeData::GetSiteCoordsFromSiteId(site_t siteId) const
    {
      util::Vector3D<site_t> siteCoords;
      siteCoords.z = siteId % blockSize;
      site_t siteIJData = siteId / blockSize;
      siteCoords.y = siteIJData % blockSize;
      siteCoords.x = siteIJData / blockSize;
      return siteCoords;
    }

    void LatticeData::GetBlockAndLocalSiteCoords(const util::Vector3D<site_t>& location,
                                                 util::Vector3D<site_t>& blockCoords,
                                                 util::Vector3D<site_t>& siteCoords) const
    {
      blockCoords = location / blockSize;
      siteCoords = location % blockSize;
    }

    site_t LatticeData::GetMidDomainSiteCount() const
    {
      site_t midDomainSiteCount = 0;
      for (unsigned collisionType = 0; collisionType < COLLISION_TYPES; collisionType++)
      {
        midDomainSiteCount += midDomainProcCollisions[collisionType];
      }
      return midDomainSiteCount;
    }

    void LatticeData::GetBlockIJK(site_t block, util::Vector3D<site_t>& blockCoords) const
    {
      blockCoords.z = block % blockCounts.z;
      site_t blockIJData = block / blockCounts.z;
      blockCoords.y = blockIJData % blockCounts.y;
      blockCoords.x = blockIJData / blockCounts.y;
    }

    void LatticeData::SendAndReceive(hemelb::net::Net* net)
    {
      for (std::vector<NeighbouringProcessor>::const_iterator it = neighbouringProcs.begin();
          it != neighbouringProcs.end(); ++it)
      {
        // Request the receive into the appropriate bit of FOld.
        net->RequestReceive<distribn_t>(GetFOld( (*it).FirstSharedDistribution),
                                        (int) ( ( (*it).SharedDistributionCount)),
                                        (*it).Rank);
        // Request the send from the right bit of FNew.
        net->RequestSend<distribn_t>(GetFNew( (*it).FirstSharedDistribution),
                                     (int) ( ( (*it).SharedDistributionCount)),
                                     (*it).Rank);

      }
    }

    void LatticeData::CopyReceived()
    {
      // Copy the distribution functions received from the neighbouring
      // processors into the destination buffer "f_new".
      for (site_t i = 0; i < totalSharedFs; i++)
      {
        *GetFNew(streamingIndicesForReceivedDistributions[i]) = *GetFOld(neighbouringProcs[0].FirstSharedDistribution
            + i);
      }
    }

    void LatticeData::Report(ctemplate::TemplateDictionary& dictionary)
    {
      dictionary.SetIntValue("SITES", GetTotalFluidSites());
      dictionary.SetIntValue("BLOCKS", blockCount);
      dictionary.SetIntValue("SITESPERBLOCK", sitesPerBlockVolumeUnit);
      for (size_t n = 0; n < fluidSitesOnEachProcessor.size(); n++)
      {
        ctemplate::TemplateDictionary *proc = dictionary.AddSectionDictionary("PROCESSOR");
        proc->SetIntValue("RANK", n);
        proc->SetIntValue("SITES", fluidSitesOnEachProcessor[n]);
      }

    }
  }
}<|MERGE_RESOLUTION|>--- conflicted
+++ resolved
@@ -21,28 +21,8 @@
     {
     }
 
-<<<<<<< HEAD
-    LatticeData* LatticeData::Load(const bool reserveSteeringCore,
-                                   const lb::lattices::LatticeInfo& latticeInfo,
-                                   const std::string& dataFilePath,
-                                   reporting::Timers &timings)
-    {
-      // Use a reader to read in the file.
-      hemelb::log::Logger::Log<hemelb::log::Warning, hemelb::log::Singleton>("Loading file and decomposing geometry.");
-
-      GeometryReader reader(reserveSteeringCore, latticeInfo, timings);
-      Geometry readGeometryData = reader.LoadAndDecompose(dataFilePath);
-
-      // Create a new lattice based on that info and return it.
-      return new LatticeData(latticeInfo, readGeometryData);
-    }
-
     LatticeData::LatticeData(const lb::lattices::LatticeInfo& latticeInfo, const Geometry& readResult) :
-        latticeInfo(latticeInfo)
-=======
-    LatticeData::LatticeData(const lb::lattices::LatticeInfo& latticeInfo, const GeometryReadResult& readResult) :
       latticeInfo(latticeInfo)
->>>>>>> 088841c7
     {
       SetBasicDetails(readResult.GetBlockDimensions(),
                       readResult.GetBlockSize(),
@@ -59,7 +39,7 @@
         {
           log::Logger::Log<log::Info, log::OnePerCore>(
                 "LatticeData: Rank %i thinks that rank %i is a neighbour with %i shared edges\n",
-                localRank, itNeighProc->Rank, itNeighProc->SharedFCount);
+                localRank, itNeighProc->Rank, itNeighProc->SharedDistributionCount);
         }
       }
       CollectFluidSiteDistribution();
