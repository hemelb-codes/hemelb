
// This file is part of HemeLB and is Copyright (C)
// the HemeLB team and/or their institutions, as detailed in the
// file AUTHORS. This software is provided under the terms of the
// license in the file LICENSE.

#include <map>
#include <limits>

#include "debug/Debugger.h"
#include "log/Logger.h"
#include "net/IOCommunicator.h"
#include "geometry/BlockTraverser.h"
#include "geometry/LatticeData.h"
#include "geometry/neighbouring/NeighbouringLatticeData.h"
#include "util/utilityFunctions.h"

namespace hemelb
{
  namespace geometry
  {
    LatticeData::LatticeData(const lb::lattices::LatticeInfo& latticeInfo, const net::IOCommunicator& comms_) :
        latticeInfo(latticeInfo), neighbouringData(new neighbouring::NeighbouringLatticeData(latticeInfo)), comms(comms_)
    {
    }

    LatticeData::~LatticeData()
    {
      delete neighbouringData;
    }

    LatticeData::LatticeData(const lb::lattices::LatticeInfo& latticeInfo, const Geometry& readResult, const net::IOCommunicator& comms_) :
        latticeInfo(latticeInfo), neighbouringData(new neighbouring::NeighbouringLatticeData(latticeInfo)), comms(comms_)
    {
      SetBasicDetails(readResult.GetBlockDimensions(),
                      readResult.GetBlockSize());

      ProcessReadSites(readResult);
      // if debugging then output beliefs regarding geometry and neighbour list
      if (log::Logger::ShouldDisplay<log::Trace>())
      {
        proc_t localRank = comms.Rank();
        for (std::vector<NeighbouringProcessor>::iterator itNeighProc = neighbouringProcs.begin();
            itNeighProc != neighbouringProcs.end(); ++itNeighProc)
        {
          log::Logger::Log<log::Trace, log::OnePerCore>("LatticeData: Rank %i thinks that rank %i is a neighbour with %i shared edges\n",
                                                        localRank,
                                                        itNeighProc->Rank,
                                                        itNeighProc->SharedDistributionCount);
        }
      }
      CollectFluidSiteDistribution();
      CollectGlobalSiteExtrema();

      InitialiseNeighbourLookups();
    }

    void LatticeData::SetBasicDetails(util::Vector3D<site_t> blocksIn,
                                      site_t blockSizeIn)
    {
      blockCounts = blocksIn;
      blockSize = blockSizeIn;
      sites = blocksIn * blockSize;
      sitesPerBlockVolumeUnit = blockSize * blockSize * blockSize;
      blockCount = blockCounts.x * blockCounts.y * blockCounts.z;
    }

    void LatticeData::ProcessReadSites(const Geometry & readResult)
    {
      blocks.resize(GetBlockCount());

      totalSharedFs = 0;

      std::vector<SiteData> domainEdgeSiteData[COLLISION_TYPES];
      std::vector<SiteData> midDomainSiteData[COLLISION_TYPES];
      std::vector<site_t> domainEdgeBlockNumber[COLLISION_TYPES];
      std::vector<site_t> midDomainBlockNumber[COLLISION_TYPES];
      std::vector<site_t> domainEdgeSiteNumber[COLLISION_TYPES];
      std::vector<site_t> midDomainSiteNumber[COLLISION_TYPES];
      std::vector<util::Vector3D<float> > domainEdgeWallNormals[COLLISION_TYPES];
      std::vector<util::Vector3D<float> > midDomainWallNormals[COLLISION_TYPES];
      std::vector<float> domainEdgeWallDistance[COLLISION_TYPES];
      std::vector<float> midDomainWallDistance[COLLISION_TYPES];

      proc_t localRank = comms.Rank();
      // Iterate over all blocks in site units
      for (BlockTraverser blockTraverser(*this); blockTraverser.CurrentLocationValid(); blockTraverser.TraverseOne())
      {
        site_t blockId = blockTraverser.GetCurrentIndex();
        const BlockReadResult & blockReadIn = readResult.Blocks[blockId];

        if (blockReadIn.Sites.size() == 0)
        {
          continue;
        }

        // Iterate over all sites within the current block.
        for (SiteTraverser siteTraverser = blockTraverser.GetSiteTraverser(); siteTraverser.CurrentLocationValid();
            siteTraverser.TraverseOne())
        {
          site_t localSiteId = siteTraverser.GetCurrentIndex();

          if (blocks[blockId].IsEmpty())
          {
            blocks[blockId] = Block(GetSitesPerBlockVolumeUnit());
          }

          blocks[blockId].SetProcessorRankForSite(localSiteId, blockReadIn.Sites[localSiteId].targetProcessor);

          // If the site is not on this processor, continue.
          if (localRank != blockReadIn.Sites[localSiteId].targetProcessor)
          {
            continue;
          }
          bool isMidDomainSite = true;
          // Iterate over all non-zero direction vectors.
          for (unsigned int l = 1; l < latticeInfo.GetNumVectors(); l++)
          {
            // Find the neighbour site co-ords in this direction.
            util::Vector3D<site_t> neighbourGlobalCoords = blockTraverser.GetCurrentLocation()
                * readResult.GetBlockSize() + siteTraverser.GetCurrentLocation()
                + util::Vector3D<site_t>(latticeInfo.GetVector(l));

            if (neighbourGlobalCoords.x < 0 || neighbourGlobalCoords.y < 0 || neighbourGlobalCoords.z < 0
                || neighbourGlobalCoords.x >= readResult.GetBlockDimensions().x * readResult.GetBlockSize()
                || neighbourGlobalCoords.y >= readResult.GetBlockDimensions().y * readResult.GetBlockSize()
                || neighbourGlobalCoords.z >= readResult.GetBlockDimensions().z * readResult.GetBlockSize())
            {
              continue;
            }

            // ... (that is actually being simulated and not a solid)...
            util::Vector3D<site_t> neighbourBlock = neighbourGlobalCoords / readResult.GetBlockSize();
            util::Vector3D<site_t> neighbourSite = neighbourGlobalCoords % readResult.GetBlockSize();
            site_t neighbourBlockId = readResult.GetBlockIdFromBlockCoordinates(neighbourBlock.x,
                                                                                neighbourBlock.y,
                                                                                neighbourBlock.z);

            // Move on if the neighbour is in a block of solids
            // in which case the block will contain zero sites
            // Or on if the neighbour site is solid
            // in which case the targetProcessor is SITE_OR_BLOCK_SOLID
            // Or the neighbour is also on this processor
            // in which case the targetProcessor is localRank
            if (readResult.Blocks[neighbourBlockId].Sites.size() == 0)
            {
              continue;
            }

            site_t neighbourSiteId = readResult.GetSiteIdFromSiteCoordinates(neighbourSite.x,
                                                                             neighbourSite.y,
                                                                             neighbourSite.z);

            proc_t neighbourProc = readResult.Blocks[neighbourBlockId].Sites[neighbourSiteId].targetProcessor;
            if (neighbourProc == SITE_OR_BLOCK_SOLID || localRank == neighbourProc)
            {
              continue;
            }
            isMidDomainSite = false;
            totalSharedFs++;

            // The first time, net_neigh_procs = 0, so
            // the loop is not executed.
            bool flag = true;
            // Iterate over neighbouring processors until we find the one with the
            // neighbouring site on it.
            proc_t lNeighbouringProcs = (proc_t) ( (neighbouringProcs.size()));
            for (proc_t mm = 0; mm < lNeighbouringProcs && flag; mm++)
            {
              // Check whether the rank for a particular neighbour has already been
              // used for this processor.  If it has, set flag to zero.
              NeighbouringProcessor* neigh_proc_p = &neighbouringProcs[mm];
              // If ProcessorRankForEachBlockSite is equal to a neigh_proc that has alredy been listed.
              if (neighbourProc == neigh_proc_p->Rank)
              {
                flag = false;
                ++neigh_proc_p->SharedDistributionCount;
                break;
              }
            }

            // If flag is 1, we didn't find a neighbour-proc with the neighbour-site on it
            // so we need a new neighbouring processor.
            if (flag)
            {
              // Store rank of neighbour in >neigh_proc[neigh_procs]
              NeighbouringProcessor lNewNeighbour;
              lNewNeighbour.SharedDistributionCount = 1;
              lNewNeighbour.Rank = neighbourProc;
              neighbouringProcs.push_back(lNewNeighbour);

              // if debugging then output decisions with reasoning for all neighbour processors
              log::Logger::Log<log::Trace, log::OnePerCore>("LatticeData: added %i as neighbour for %i because site %i in block %i is neighbour to site %i in block %i in direction (%i,%i,%i)\n",
                                                            (int) neighbourProc,
                                                            (int) localRank,
                                                            (int) neighbourSiteId,
                                                            (int) neighbourBlockId,
                                                            (int) localSiteId,
                                                            (int) blockId,
                                                            latticeInfo.GetVector(l).x,
                                                            latticeInfo.GetVector(l).y,
                                                            latticeInfo.GetVector(l).z);
            }
          }

          // Set the collision type data. map_block site data is renumbered according to
          // fluid site numbers within a particular collision type.
          SiteData siteData(blockReadIn.Sites[localSiteId]);
          int l = -1;
          switch (siteData.GetCollisionType())
          {
            case FLUID:
              l = 0;
              break;
            case WALL:
              l = 1;
              break;
            case INLET:
              l = 2;
              break;
            case OUTLET:
              l = 3;
              break;
            case (INLET | WALL):
              l = 4;
              break;
            case (OUTLET | WALL):
              l = 5;
              break;
          }

          const util::Vector3D<float>& normal = blockReadIn.Sites[localSiteId].wallNormalAvailable ?
            blockReadIn.Sites[localSiteId].wallNormal :
            util::Vector3D<float>(NO_VALUE);

          if (isMidDomainSite)
          {
            midDomainBlockNumber[l].push_back(blockId);
            midDomainSiteNumber[l].push_back(localSiteId);
            midDomainSiteData[l].push_back(siteData);
            midDomainWallNormals[l].push_back(normal);
            for (Direction direction = 1; direction < latticeInfo.GetNumVectors(); direction++)
            {
              midDomainWallDistance[l].push_back(blockReadIn.Sites[localSiteId].links[direction - 1].distanceToIntersection);
            }
          }
          else
          {
            domainEdgeBlockNumber[l].push_back(blockId);
            domainEdgeSiteNumber[l].push_back(localSiteId);
            domainEdgeSiteData[l].push_back(siteData);
            domainEdgeWallNormals[l].push_back(normal);
            for (Direction direction = 1; direction < latticeInfo.GetNumVectors(); direction++)
            {
              domainEdgeWallDistance[l].push_back(blockReadIn.Sites[localSiteId].links[direction - 1].distanceToIntersection);
            }
          }

        }

      }

      PopulateWithReadData(midDomainBlockNumber,
                           midDomainSiteNumber,
                           midDomainSiteData,
                           midDomainWallNormals,
                           midDomainWallDistance,
                           domainEdgeBlockNumber,
                           domainEdgeSiteNumber,
                           domainEdgeSiteData,
                           domainEdgeWallNormals,
                           domainEdgeWallDistance);
    }

    void LatticeData::CollectFluidSiteDistribution()
    {
      hemelb::log::Logger::Log<hemelb::log::Debug, hemelb::log::Singleton>("Gathering lattice info.");
      fluidSitesOnEachProcessor = comms.AllGather(localFluidSites);
      totalFluidSites = 0;
      for (proc_t ii = 0; ii < comms.Size(); ++ii)
      {
        totalFluidSites += fluidSitesOnEachProcessor[ii];
      }
    }

    void LatticeData::CollectGlobalSiteExtrema()
    {
      std::vector<site_t> localMins(3);
      std::vector<site_t> localMaxes(3);

      for (unsigned dim = 0; dim < 3; ++dim)
      {
        localMins[dim] = std::numeric_limits<site_t>::max();
        localMaxes[dim] = 0;
      }

      for (geometry::BlockTraverser blockSet(*this); blockSet.CurrentLocationValid(); blockSet.TraverseOne())
      {
        const geometry::Block& block = blockSet.GetCurrentBlockData();
        if (block.IsEmpty())
        {
          continue;
        }
        for (geometry::SiteTraverser siteSet = blockSet.GetSiteTraverser(); siteSet.CurrentLocationValid();
            siteSet.TraverseOne())
        {
          if (block.GetProcessorRankForSite(siteSet.GetCurrentIndex())
              == comms.Rank())
          {
            util::Vector3D<site_t> globalCoords = blockSet.GetCurrentLocation() * GetBlockSize()
                + siteSet.GetCurrentLocation();

            for (unsigned dim = 0; dim < 3; ++dim)
            {
              localMins[dim] = hemelb::util::NumericalFunctions::min(localMins[dim], globalCoords[dim]);
              localMaxes[dim] = hemelb::util::NumericalFunctions::max(localMaxes[dim], globalCoords[dim]);
            }
          }
        }

      }

      std::vector<site_t> siteMins = comms.AllReduce(localMins, MPI_MIN);
      std::vector<site_t> siteMaxes = comms.AllReduce(localMaxes, MPI_MAX);

      for (unsigned ii = 0; ii < 3; ++ii)
      {
        globalSiteMins[ii] = siteMins[ii];
        globalSiteMaxes[ii] = siteMaxes[ii];
      }
    }

    void LatticeData::InitialiseNeighbourLookups()
    {
      // Allocate the index in which to put the distribution functions received from the other
      // process.
      std::vector<std::vector<site_t> > sharedDistributionLocationForEachProc =
          std::vector<std::vector<site_t> >(comms.Size());
      site_t totalSharedDistributionsSoFar = 0;
      // Set the remaining neighbouring processor data.
      for (size_t neighbourId = 0; neighbourId < neighbouringProcs.size(); neighbourId++)
      {
        // Pointing to a few things, but not setting any variables.
        // FirstSharedF points to start of shared_fs.
        neighbouringProcs[neighbourId].FirstSharedDistribution = GetLocalFluidSiteCount() * latticeInfo.GetNumVectors()
            + 1 + totalSharedDistributionsSoFar;
        totalSharedDistributionsSoFar += neighbouringProcs[neighbourId].SharedDistributionCount;
      }
      InitialiseNeighbourLookup(sharedDistributionLocationForEachProc);
      InitialisePointToPointComms(sharedDistributionLocationForEachProc);
      InitialiseReceiveLookup(sharedDistributionLocationForEachProc);

      // initialize GPU buffer
      CUDA_SAFE_CALL(cudaMalloc(&neighbourIndices_dev, localFluidSites * latticeInfo.GetNumVectors() * sizeof(site_t)));
      CUDA_SAFE_CALL(cudaMemcpy(neighbourIndices_dev, neighbourIndices.data(), localFluidSites * latticeInfo.GetNumVectors() * sizeof(site_t), cudaMemcpyHostToDevice));
    }

    void LatticeData::InitialiseNeighbourLookup(std::vector<std::vector<site_t> >& sharedFLocationForEachProc)
    {
      const proc_t localRank = comms.Rank();
      neighbourIndices.resize(latticeInfo.GetNumVectors() * localFluidSites);
      for (BlockTraverser blockTraverser(*this); blockTraverser.CurrentLocationValid(); blockTraverser.TraverseOne())
      {
        const Block& map_block_p = blockTraverser.GetCurrentBlockData();
        if (map_block_p.IsEmpty())
        {
          continue;
        }
        for (SiteTraverser siteTraverser = blockTraverser.GetSiteTraverser(); siteTraverser.CurrentLocationValid();
            siteTraverser.TraverseOne())
        {
          if (localRank != map_block_p.GetProcessorRankForSite(siteTraverser.GetCurrentIndex()))
          {
            continue;
          }
          // Get site data, which is the number of the fluid site on this proc..
          site_t localIndex = map_block_p.GetLocalContiguousIndexForSite(siteTraverser.GetCurrentIndex());
          // Set neighbour location for the distribution component at the centre of
          // this site.
          SetNeighbourLocation(localIndex, 0, localIndex * latticeInfo.GetNumVectors() + 0);
          for (Direction direction = 1; direction < latticeInfo.GetNumVectors(); direction++)
          {
            util::Vector3D<site_t> currentLocationCoords = blockTraverser.GetCurrentLocation() * blockSize
                + siteTraverser.GetCurrentLocation();
            // Work out positions of neighbours.
            util::Vector3D<site_t> neighbourCoords = currentLocationCoords
                + util::Vector3D<site_t>(latticeInfo.GetVector(direction));
            if (!IsValidLatticeSite(neighbourCoords))
            {
              // Set the neighbour location to the rubbish site.
              SetNeighbourLocation(localIndex, direction, GetLocalFluidSiteCount() * latticeInfo.GetNumVectors());
              continue;
            }
            // Get the id of the processor which the neighbouring site lies on.
            const proc_t proc_id_p = GetProcIdFromGlobalCoords(neighbourCoords);
            if (proc_id_p == SITE_OR_BLOCK_SOLID)
            {
              // initialize f_id to the rubbish site.
              SetNeighbourLocation(localIndex, direction, GetLocalFluidSiteCount() * latticeInfo.GetNumVectors());
              continue;
            }
            else
            // If on the same proc, set f_id of the
            // current site and direction to the
            // site and direction that it sends to.
            // If we check convergence, the data for
            // each site is split into that for the
            // current and previous cycles.
            if (localRank == proc_id_p)
            {
              // Pointer to the neighbour.
              site_t contigSiteId = GetContiguousSiteId(neighbourCoords);
              SetNeighbourLocation(localIndex, direction, contigSiteId * latticeInfo.GetNumVectors() + direction);
              continue;
            }
            else
            {
              // This stores some coordinates.  We
              // still need to know the site number.
              // neigh_proc[ n ].f_data is now
              // set as well, since this points to
              // f_data.  Every process has data for
              // its neighbours which say which sites
              // on this process are shared with the
              // neighbour.
              sharedFLocationForEachProc[proc_id_p].push_back(currentLocationCoords.x);
              sharedFLocationForEachProc[proc_id_p].push_back(currentLocationCoords.y);
              sharedFLocationForEachProc[proc_id_p].push_back(currentLocationCoords.z);
              sharedFLocationForEachProc[proc_id_p].push_back(direction);
            }
          }
        }

      }

<<<<<<< HEAD
=======
      // initialize GPU buffer
      CUDA_SAFE_CALL(cudaMalloc(&neighbourIndices_dev, localFluidSites * latticeInfo.GetNumVectors() * sizeof(site_t)));
      CUDA_SAFE_CALL(cudaMemcpyAsync(neighbourIndices_dev, neighbourIndices.data(), localFluidSites * latticeInfo.GetNumVectors() * sizeof(site_t), cudaMemcpyHostToDevice));
>>>>>>> 9b6d9844
    }

    void LatticeData::InitialisePointToPointComms(std::vector<std::vector<site_t> >& sharedFLocationForEachProc)
    {
      proc_t localRank = comms.Rank();
      // point-to-point communications are performed to match data to be
      // sent to/receive from different partitions; in this way, the
      // communication of the locations of the interface-dependent fluid
      // sites and the identifiers of the distribution functions which
      // propagate to different partitions is avoided (only their values
      // will be communicated). It's here!
      // Allocate the request variable.
      net::Net tempNet(comms);
      for (size_t neighbourId = 0; neighbourId < neighbouringProcs.size(); neighbourId++)
      {
        NeighbouringProcessor* neigh_proc_p = &neighbouringProcs[neighbourId];
        // One way send receive.  The lower numbered netTop->ProcessorCount send and the higher numbered ones receive.
        // It seems that, for each pair of processors, the lower numbered one ends up with its own
        // edge sites and directions stored and the higher numbered one ends up with those on the
        // other processor.
        if (neigh_proc_p->Rank > localRank)
        {
          tempNet.RequestSendV(sharedFLocationForEachProc[neigh_proc_p->Rank], neigh_proc_p->Rank);
        }
        else
        {
          sharedFLocationForEachProc[neigh_proc_p->Rank].resize(neigh_proc_p->SharedDistributionCount * 4);
          tempNet.RequestReceiveV(sharedFLocationForEachProc[neigh_proc_p->Rank], neigh_proc_p->Rank);
        }
      }

      tempNet.Dispatch();
    }

    void LatticeData::InitialiseReceiveLookup(std::vector<std::vector<site_t> >& sharedFLocationForEachProc)
    {
      proc_t localRank = comms.Rank();
      streamingIndicesForReceivedDistributions.resize(totalSharedFs);
      site_t f_count = GetLocalFluidSiteCount() * latticeInfo.GetNumVectors();
      site_t sharedSitesSeen = 0;
      for (size_t neighbourId = 0; neighbourId < neighbouringProcs.size(); neighbourId++)
      {
        NeighbouringProcessor* neigh_proc_p = &neighbouringProcs[neighbourId];
        for (site_t sharedDistributionId = 0; sharedDistributionId < neigh_proc_p->SharedDistributionCount;
            sharedDistributionId++)
        {
          // Get coordinates and direction of the distribution function to be sent to another process.
          site_t* f_data_p = &sharedFLocationForEachProc[neigh_proc_p->Rank][sharedDistributionId * 4];
          site_t i = f_data_p[0];
          site_t j = f_data_p[1];
          site_t k = f_data_p[2];
          site_t l = f_data_p[3];
          // Correct so that each process has the correct coordinates.
          if (neigh_proc_p->Rank < localRank)
          {
            i += latticeInfo.GetVector(l).x;
            j += latticeInfo.GetVector(l).y;
            k += latticeInfo.GetVector(l).z;
            l = latticeInfo.GetInverseIndex(l);
          }
          // Get the fluid site number of site that will send data to another process.
          util::Vector3D<site_t> location(i, j, k);
          site_t contigSiteId = GetContiguousSiteId(location);
          // Set f_id to the element in the send buffer that we put the updated
          // distribution functions in.
          SetNeighbourLocation(contigSiteId, (unsigned int) ( (l)), ++f_count);
          // Set the place where we put the received distribution functions, which is
          // f_new[number of fluid site that sends, inverse direction].
          streamingIndicesForReceivedDistributions[sharedSitesSeen] = contigSiteId * latticeInfo.GetNumVectors()
              + latticeInfo.GetInverseIndex(l);
          ++sharedSitesSeen;
        }

      }

    }

    proc_t LatticeData::GetProcIdFromGlobalCoords(const util::Vector3D<site_t>& globalSiteCoords) const
    {
      // Block identifiers (i, j, k) of the site (site_i, site_j, site_k)
      util::Vector3D<site_t> blockCoords, localSiteCoords;
      GetBlockAndLocalSiteCoords(globalSiteCoords, blockCoords, localSiteCoords);
      // Get the block from the block identifiers.
      const Block& block = GetBlock(GetBlockIdFromBlockCoords(blockCoords));
      // If an empty (solid) block is addressed, return a NULL pointer.
      if (block.IsEmpty())
      {
        return SITE_OR_BLOCK_SOLID;
      }
      else
      {
        // Return pointer to ProcessorRankForEachBlockSite[site] (the only member of
        // mProcessorsForEachBlock)
        return block.GetProcessorRankForSite(GetLocalSiteIdFromLocalSiteCoords(localSiteCoords));
      }
    }

    bool LatticeData::IsValidBlock(site_t i, site_t j, site_t k) const
    {
      if (i < 0 || i >= blockCounts.x)
        return false;
      if (j < 0 || j >= blockCounts.y)
        return false;
      if (k < 0 || k >= blockCounts.z)
        return false;

      return true;
    }

    bool LatticeData::IsValidBlock(const util::Vector3D<site_t>& blockCoords) const
    {
      if (blockCoords.x < 0 || blockCoords.x >= blockCounts.x)
        return false;
      if (blockCoords.y < 0 || blockCoords.y >= blockCounts.y)
        return false;
      if (blockCoords.z < 0 || blockCoords.z >= blockCounts.z)
        return false;

      return true;
    }

    bool LatticeData::IsValidLatticeSite(const util::Vector3D<site_t>& siteCoords) const
    {
      if (siteCoords.x < 0 || siteCoords.x >= sites.x)
        return false;
      if (siteCoords.y < 0 || siteCoords.y >= sites.y)
        return false;
      if (siteCoords.z < 0 || siteCoords.z >= sites.z)
        return false;

      return true;
    }

    site_t LatticeData::GetContiguousSiteId(util::Vector3D<site_t> location) const
    {
      // Block identifiers (i, j, k) of the site (site_i, site_j, site_k)
      util::Vector3D<site_t> blockCoords, localSiteCoords;
      GetBlockAndLocalSiteCoords(location, blockCoords, localSiteCoords);
      // Pointer to the block
      const Block& lBlock = GetBlock(GetBlockIdFromBlockCoords(blockCoords));
      // Return pointer to site_data[site]
      return lBlock.GetLocalContiguousIndexForSite(GetLocalSiteIdFromLocalSiteCoords(localSiteCoords));
    }

    bool LatticeData::GetContiguousSiteId(const util::Vector3D<site_t>& globalLocation,
                                          proc_t& procId,
                                          site_t& siteId) const
    {
      // convert global coordinates to local coordinates - i.e.
      // to location of block and location of site within block
      util::Vector3D<site_t> blockCoords, localSiteCoords;
      GetBlockAndLocalSiteCoords(globalLocation, blockCoords, localSiteCoords);
      if (!IsValidBlock(blockCoords) || !IsValidLatticeSite(localSiteCoords))
        return false;

      // get information for the block using the block location
      const Block& block = GetBlock(GetBlockIdFromBlockCoords(blockCoords));
      if (block.IsEmpty())
        return false;

      // get the local site id, i.e. its index within the block
      site_t localSiteIndex = GetLocalSiteIdFromLocalSiteCoords(localSiteCoords);

      // get the rank of the processor that owns the site
      procId = block.GetProcessorRankForSite(localSiteIndex);
      if (procId != comms.Rank())
        return false;
      if (procId == SITE_OR_BLOCK_SOLID) // means that the site is solid
        return false;

      // we only know enough information to determine solid/fluid for local sites
      // get the local contiguous index of the fluid site
      if (block.SiteIsSolid(localSiteIndex))
        return false;
      else
        siteId = block.GetLocalContiguousIndexForSite(localSiteIndex);

      return true;
    }

    const util::Vector3D<site_t> LatticeData::GetGlobalCoords(site_t blockNumber,
                                                              const util::Vector3D<site_t>& localSiteCoords) const
    {
      util::Vector3D<site_t> blockCoords;
      GetBlockIJK(blockNumber, blockCoords);
      return GetGlobalCoords(blockCoords, localSiteCoords);
    }

    util::Vector3D<site_t> LatticeData::GetSiteCoordsFromSiteId(site_t siteId) const
    {
      util::Vector3D<site_t> siteCoords;
      siteCoords.z = siteId % blockSize;
      site_t siteIJData = siteId / blockSize;
      siteCoords.y = siteIJData % blockSize;
      siteCoords.x = siteIJData / blockSize;
      return siteCoords;
    }

    void LatticeData::GetBlockAndLocalSiteCoords(const util::Vector3D<site_t>& location,
                                                 util::Vector3D<site_t>& blockCoords,
                                                 util::Vector3D<site_t>& siteCoords) const
    {
      blockCoords = location / blockSize;
      siteCoords = location % blockSize;
    }

    site_t LatticeData::GetMidDomainSiteCount() const
    {
      site_t midDomainSiteCount = 0;
      for (unsigned collisionType = 0; collisionType < COLLISION_TYPES; collisionType++)
      {
        midDomainSiteCount += midDomainProcCollisions[collisionType];
      }
      return midDomainSiteCount;
    }

    void LatticeData::GetBlockIJK(site_t block, util::Vector3D<site_t>& blockCoords) const
    {
      blockCoords.z = block % blockCounts.z;
      site_t blockIJData = block / blockCounts.z;
      blockCoords.y = blockIJData % blockCounts.y;
      blockCoords.x = blockIJData / blockCounts.y;
    }

    void LatticeData::SendAndReceive(hemelb::net::Net* net)
    {
      for (std::vector<NeighbouringProcessor>::const_iterator it = neighbouringProcs.begin();
          it != neighbouringProcs.end(); ++it)
      {
        // Request the receive into the appropriate bit of FOld.
        net->RequestReceive<distribn_t>(GetFOld( (*it).FirstSharedDistribution),
                                        (int) ( ( (*it).SharedDistributionCount)),
                                        (*it).Rank);
        // Request the send from the right bit of FNew.
        net->RequestSend<distribn_t>(GetFNew( (*it).FirstSharedDistribution),
                                     (int) ( ( (*it).SharedDistributionCount)),
                                     (*it).Rank);

      }
    }

    void LatticeData::CopyReceived()
    {
      // Copy the distribution functions received from the neighbouring
      // processors into the destination buffer "f_new".
      for (site_t i = 0; i < totalSharedFs; i++)
      {
        *GetFNew(streamingIndicesForReceivedDistributions[i]) = *GetFOld(neighbouringProcs[0].FirstSharedDistribution
            + i);
      }
    }

    void LatticeData::Report(reporting::Dict& dictionary)
    {
      dictionary.SetIntValue("SITES", GetTotalFluidSites());
      dictionary.SetIntValue("BLOCKS", blockCount);
      dictionary.SetIntValue("SITESPERBLOCK", sitesPerBlockVolumeUnit);
      for (size_t n = 0; n < fluidSitesOnEachProcessor.size(); n++)
      {
        reporting::Dict proc = dictionary.AddSectionDictionary("PROCESSOR");
        proc.SetIntValue("RANK", n);
        proc.SetIntValue("SITES", fluidSitesOnEachProcessor[n]);
      }
    }
    neighbouring::NeighbouringLatticeData &LatticeData::GetNeighbouringData()
    {
      return *neighbouringData;
    }
    neighbouring::NeighbouringLatticeData const & LatticeData::GetNeighbouringData() const
    {
      return *neighbouringData;
    }

    int LatticeData::GetLocalRank() const
    {
      return comms.Rank();
    }

  }
}<|MERGE_RESOLUTION|>--- conflicted
+++ resolved
@@ -432,13 +432,6 @@
         }
 
       }
-
-<<<<<<< HEAD
-=======
-      // initialize GPU buffer
-      CUDA_SAFE_CALL(cudaMalloc(&neighbourIndices_dev, localFluidSites * latticeInfo.GetNumVectors() * sizeof(site_t)));
-      CUDA_SAFE_CALL(cudaMemcpyAsync(neighbourIndices_dev, neighbourIndices.data(), localFluidSites * latticeInfo.GetNumVectors() * sizeof(site_t), cudaMemcpyHostToDevice));
->>>>>>> 9b6d9844
     }
 
     void LatticeData::InitialisePointToPointComms(std::vector<std::vector<site_t> >& sharedFLocationForEachProc)
