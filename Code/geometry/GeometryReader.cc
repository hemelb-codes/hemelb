--- conflicted
+++ resolved
@@ -67,22 +67,13 @@
       }
     }
 
-<<<<<<< HEAD
-    void LatticeData::GeometryReader::LoadAndDecompose(GlobalLatticeData* bGlobLatDat,
-                                                       lb::LbmParameters* bLbmParams,
-                                                       configuration::SimConfig* bSimConfig,
-                                                       reporting::Timers &timings)
-    {
-      timings[hemelb::reporting::Timers::fileRead].Start();
-=======
+
     void LatticeData::GeometryReader::LoadAndDecompose(GlobalLatticeData* globLatDat,
                                                        lb::LbmParameters* lbmParams,
                                                        configuration::SimConfig* simConfig,
-                                                       double* readTime,
-                                                       double* optimiseTime)
-    {
-      double start = util::myClock();
->>>>>>> c6229a5b
+                                                       reporting::Timers &timings)
+    {
+      timings[hemelb::reporting::Timers::fileRead].Start();
 
       int error;
 
@@ -206,12 +197,7 @@
       // Finish up - close the file, set the timings, deallocate memory.
       MPI_Info_free(&fileInfo);
 
-<<<<<<< HEAD
       timings[hemelb::reporting::Timers::domainDecomposition].Stop();
-=======
-      *readTime = lMiddle - start;
-      *optimiseTime = util::myClock() - lMiddle;
->>>>>>> c6229a5b
 
       delete[] sitesPerBlock;
       delete[] bytesPerBlock;
