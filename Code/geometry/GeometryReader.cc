--- conflicted
+++ resolved
@@ -988,15 +988,9 @@
                     int neigh_k = site_k + D3Q15::CZ[l];
 
                     if(neigh_i <= 0 || neigh_j <= 0 || neigh_k <= 0 || !bGlobLatDat->IsValidLatticeSite(neigh_i, neigh_j, neigh_k))
-<<<<<<< HEAD
-		      {
-			continue;
-		      }
-=======
                     {
                       continue;
                     }
->>>>>>> c311c54f
 
 
                     // Get the id of the processor which the neighbouring site lies on.
@@ -1004,14 +998,10 @@
                                                                             neigh_j,
                                                                             neigh_k);
 
-                    if (proc_id_p == NULL)
+                    if (proc_id_p == NULL || *proc_id_p == BIG_NUMBER2)
                     {
                       continue;
                     }
-                    if (*proc_id_p == BIG_NUMBER2)
-		      {
-			continue;
-		      }
 
                     // We now do some faffery to find out the global fluid site id of this point
                     unsigned int neighBlockI = neigh_i >> bGlobLatDat->Log2BlockSize;
@@ -1236,6 +1226,7 @@
       MPI_Info_set(lFileInfo, &accessStyle[0], &accessStyleValue[0]);
       MPI_Info_set(lFileInfo, &buffering[0], &bufferingValue[0]);
 
+      fprintf(stderr, "Beginning second file read (rank %i)\n", mGlobalRank);
       lError = MPI_File_open(mTopologyComm,
                              &bSimConfig->DataFilePath[0],
                              MPI_MODE_RDONLY,
