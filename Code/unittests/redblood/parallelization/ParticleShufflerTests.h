//
// Copyright (C) University College London, 2007-2012, all rights reserved.
//
// This file is part of HemeLB and is CONFIDENTIAL. You may not work
// with, install, use, duplicate, modify, redistribute or share this
// file, or any part thereof, other than as allowed by any agreement
// specifically made by you with University College London.
//

#ifndef HEMELB_UNITTESTS_REDBLOOD_PARALLEL_PARTICLESHUFFLER_H
#define HEMELB_UNITTESTS_REDBLOOD_PARALLEL_PARTICLESHUFFLER_H

#include <cppunit/TestFixture.h>
#include "unittests/redblood/Fixtures.h"
#include "redblood/parallelization/ParticleShuffler.h"
// to unittest packing and unpacking in anonymous namespace
#include "redblood/parallelization/ParticleShuffler.cc"
#include <algorithm>

namespace hemelb
{
  namespace unittests
  {
    namespace redblood_parallel
    {
      //! Mock cell for ease of use
      class Shuffler : public ParticleShuffler
      {
        public:
          Shuffler(proc_t arank)
            : ParticleShuffler({arank == 0 ? 1: 0}), rank(arank)
          {
          }

          //! Figures out who owns an object
          std::tuple<bool, proc_t> GetCellOwner(CellContainer::const_reference cell) const override
          {
            auto const in0 = cell->GetBarycenter().GetMagnitude() < 5.0;
            return {not ((rank == 0) xor in0), in0 ? 0: 1};
          }
          //! Const reference to cells owned by this proc
          CellContainer const& GetOwnedCells() const override
          {
            return cells;
          }
          //! Returns an empty cell that will be filled by unpacking a message from another proc
          CellContainer::value_type GetEmptyCell() const override
          {
            CellContainer::value_type result(new Cell(*refcell));
            result->GetVertices().clear();
            result->SetScale(2e-12);
            return result;
          }
          //! Adds a cell as owned
          virtual void AddToOwnedCells(CellContainer::value_type&& cell) override
          {
            cells.emplace(std::move(cell));
          }
          //! Removes owned cell
          virtual void RemoveFromOwnedCells(CellContainer::const_reference cell) override
          {
            auto found = cells.find(cell);
            assert(found != cells.end());
            cells.erase(found);
          }

          // For testing packing/unpacking
          void AllCellsToSwap(proc_t proc)
          {
            currentCellSwap[proc] = cells;
          }

          proc_t rank = 0;
          CellContainer cells;
          std::shared_ptr<Cell> refcell;
      };

      class ParticleShufflerTests : public CppUnit::TestFixture
      {
          CPPUNIT_TEST_SUITE (ParticleShufflerTests);
          CPPUNIT_TEST (testNoMovement);
          CPPUNIT_TEST (testShuffleOneCell);
          CPPUNIT_TEST (testShuffleTwoCellsAndBack);
          CPPUNIT_TEST (testSloshing);
          CPPUNIT_TEST_SUITE_END();

        public:
          ParticleShufflerTests() : shuffler0(0), shuffler1(1)
          {
          }

          void setUp()
          {
            // adds two cells to shuffler0 only
            auto templateMesh = icoSphere();
            shuffler0.cells.emplace(new Cell(templateMesh.GetVertices(), templateMesh));
            templateMesh += 2.5;
            shuffler0.cells.emplace(new Cell(templateMesh.GetVertices(), templateMesh));

            shuffler0.refcell = std::dynamic_pointer_cast<Cell>(*shuffler0.cells.begin());
            shuffler1.refcell = std::dynamic_pointer_cast<Cell>(*shuffler0.cells.begin());

            messageSizeFor0 = sizeof(CellContainer::size_type);
            messageSizeFor1 = sizeof(CellContainer::size_type);
            nextMessageSizeFor0 = sizeof(CellContainer::size_type);
            nextMessageSizeFor1 = sizeof(CellContainer::size_type);
            messageFor0.clear();
            messageFor1.clear();
          }


          void testNoMovement();
          void testShuffleOneCell();
          void testShuffleTwoCellsAndBack();
          void testSloshing();

        private:
          enum class Stepper : unsigned
          {
            IDENTIFY,
            NEXTCELLMESSAGE,
            SETCELLMESSAGE,
            PACK, // should be send in one phase
            UNPACK, // should be receive in same phase
            NEXT,  // moves to next phase/LB step
            END = NEXT,
            NONE,
            START = IDENTIFY
          };
          // Runs through the cycle and check no movement is made
          void checkNoMovement();
          void stepper(Stepper const &start, Stepper const & last = Stepper::NONE);

          Shuffler shuffler0;
          Shuffler shuffler1;
          util::Packer::size_type messageSizeFor0 = sizeof(CellContainer::size_type);
          util::Packer::size_type messageSizeFor1 = sizeof(CellContainer::size_type);
          util::Packer::size_type nextMessageSizeFor0 = sizeof(CellContainer::size_type);
          util::Packer::size_type nextMessageSizeFor1 = sizeof(CellContainer::size_type);
          util::Packer messageFor0;
          util::Packer messageFor1;
      };

<<<<<<< HEAD
      void ParticleShufflerTests :: testPackUnpackCell()
      {
        // Cell to pack and later unpack
        auto const cell = std::dynamic_pointer_cast<Cell>(*shuffler0.cells.begin());
        // First figure out size
        auto const bufferSize = cellPackSize(cell);
        CPPUNIT_ASSERT(bufferSize > 0);
        // Create a larger buffer, just in case
        std::vector<int8_t> buffer(bufferSize * 2, 0);
        // pack the cell
        int8_t* endBuffer = (buffer.data() << cell);
        decltype(bufferSize) const diff(endBuffer - buffer.data());
        CPPUNIT_ASSERT_EQUAL(diff, bufferSize);

        CellContainer::value_type newCell(new Cell(*cell));
        newCell->GetVertices().clear();
        newCell->SetScale(2e12);
        CPPUNIT_ASSERT(newCell->GetNumberOfNodes() != cell->GetNumberOfNodes());
        CPPUNIT_ASSERT(std::abs(newCell->GetScale() - cell->GetScale()) > 0.1);
        endBuffer = buffer.data();
        endBuffer = (buffer.data() >> newCell);
        CPPUNIT_ASSERT_EQUAL(diff, bufferSize);
        CPPUNIT_ASSERT_EQUAL(newCell->GetNumberOfNodes(), cell->GetNumberOfNodes());
        CPPUNIT_ASSERT_DOUBLES_EQUAL(newCell->GetScale(), cell->GetScale(), 1e-8);
        for(size_t i(0); i < newCell->GetNumberOfNodes(); ++i) {
          CPPUNIT_ASSERT_DOUBLES_EQUAL(newCell->GetVertices()[i].x, cell->GetVertices()[i].x, 1e-8);
          CPPUNIT_ASSERT_DOUBLES_EQUAL(newCell->GetVertices()[i].y, cell->GetVertices()[i].y, 1e-8);
          CPPUNIT_ASSERT_DOUBLES_EQUAL(newCell->GetVertices()[i].z, cell->GetVertices()[i].z, 1e-8);
        }
      }

=======
>>>>>>> f891460d
      void ParticleShufflerTests :: stepper(Stepper const & start, Stepper const & last)
      {
        auto doThisStep = [&start, &last](Stepper const &step)
        {
          return last == Stepper::NONE ? start == step: (start <= step and last >= step);
        };
        if(doThisStep(Stepper::IDENTIFY))
        {
          shuffler0.IdentifyOutOfBounds();
          shuffler1.IdentifyOutOfBounds();
        }
        if(doThisStep(Stepper::NEXTCELLMESSAGE))
        {
          nextMessageSizeFor1 = shuffler0.GetNextCellMessageSize(1);
          nextMessageSizeFor0 = shuffler1.GetNextCellMessageSize(0);
        }
        if(doThisStep(Stepper::SETCELLMESSAGE))
        {
          shuffler0.SetThisCellMessageSize(1, messageSizeFor0);
          shuffler1.SetThisCellMessageSize(0, messageSizeFor1);
        }
        if(doThisStep(Stepper::PACK))
        {
          shuffler0.Pack(1, messageFor1);
          shuffler1.Pack(0, messageFor0);
          CPPUNIT_ASSERT_EQUAL(messageSizeFor0, messageFor0.messageSize());
          CPPUNIT_ASSERT_EQUAL(messageSizeFor1, messageFor1.messageSize());
        }
        if(doThisStep(Stepper::UNPACK))
        {
          messageFor0.reset_read(); // because debugging
          messageFor1.reset_read(); // because debugging
          shuffler0.Unpack(1, messageFor0);
          shuffler1.Unpack(0, messageFor1);
        }
        if(doThisStep(Stepper::NEXT))
        {
          shuffler0.Next();
          shuffler1.Next();
          messageFor0.clear();
          messageFor1.clear();
          std::swap(nextMessageSizeFor0, messageSizeFor0);
          std::swap(nextMessageSizeFor1, messageSizeFor1);
        }
      }

      void ParticleShufflerTests :: checkNoMovement()
      {
        auto const cellSize0 = shuffler0.cells.size();
        auto const cellSize1 = shuffler1.cells.size();

        stepper(Stepper::IDENTIFY);
        stepper(Stepper::NEXTCELLMESSAGE);
        CPPUNIT_ASSERT_EQUAL(nextMessageSizeFor0, sizeof(CellContainer::size_type));
        CPPUNIT_ASSERT_EQUAL(nextMessageSizeFor1, sizeof(CellContainer::size_type));

        stepper(Stepper::SETCELLMESSAGE, Stepper::END);
        CPPUNIT_ASSERT_EQUAL(shuffler0.cells.size(), cellSize0);
        CPPUNIT_ASSERT_EQUAL(shuffler1.cells.size(), cellSize1);

        // Ok now on second step
        stepper(Stepper::START, Stepper::END);
        CPPUNIT_ASSERT_EQUAL(shuffler0.cells.size(), cellSize0);
        CPPUNIT_ASSERT_EQUAL(shuffler1.cells.size(), cellSize1);
      }

      void ParticleShufflerTests :: testNoMovement()
      {
        // Runs through the cycle twice, ensuring that the process is repeatable
        checkNoMovement();
        checkNoMovement();
      }

      void ParticleShufflerTests:: testShuffleOneCell()
      {
        auto const cellSize0 = shuffler0.cells.size();
        auto const cellSize1 = shuffler1.cells.size();

        checkNoMovement();

        // Moves one particle
        **shuffler0.cells.begin() += LatticePosition(50, 50, 50);
        size_t const messageSize = cellSetPackSize({*shuffler0.cells.begin()});
        size_t const emptyMessageSize = util::packerMessageSize(shuffler0.cells.size());
        stepper(Stepper::IDENTIFY);
        stepper(Stepper::NEXTCELLMESSAGE);
        CPPUNIT_ASSERT(nextMessageSizeFor1 != 0);
        // One cell will be moved in *next* iteration ...
        CPPUNIT_ASSERT_EQUAL(messageSize, nextMessageSizeFor1);
        CPPUNIT_ASSERT_EQUAL(emptyMessageSize, nextMessageSizeFor0);

        // ... where *next* iteration means not this one
        stepper(Stepper::SETCELLMESSAGE, Stepper::END);
        CPPUNIT_ASSERT_EQUAL(cellSize0, shuffler0.cells.size());
        CPPUNIT_ASSERT_EQUAL(cellSize1, shuffler1.cells.size());

        // Allright, this is the iteration where stuff happens!
        CPPUNIT_ASSERT_EQUAL(messageSize, messageSizeFor1);
        CPPUNIT_ASSERT_EQUAL(util::packerMessageSize(shuffler0.cells.size()), messageSizeFor0);
        stepper(Stepper::IDENTIFY, Stepper::PACK);
        CPPUNIT_ASSERT_EQUAL(messageSize, messageFor1.size());
        CPPUNIT_ASSERT_EQUAL(emptyMessageSize, messageFor0.size());
        // unpack should copy cell to one (but cell still in zero)
        stepper(Stepper::UNPACK);
        CPPUNIT_ASSERT_EQUAL(cellSize0, shuffler0.cells.size());
        CPPUNIT_ASSERT_EQUAL(cellSize1 + 1, shuffler1.cells.size());
        // next should remove cell from zero
        stepper(Stepper::NEXT);
        CPPUNIT_ASSERT_EQUAL(cellSize0 - 1, shuffler0.cells.size());
        CPPUNIT_ASSERT_EQUAL(cellSize1 + 1, shuffler1.cells.size());

        // Checking nothing further happens
        checkNoMovement();
        CPPUNIT_ASSERT_EQUAL(shuffler0.cells.size(), cellSize0 - 1);
        CPPUNIT_ASSERT_EQUAL(shuffler1.cells.size(), cellSize1 + 1);
      }

      void ParticleShufflerTests:: testShuffleTwoCellsAndBack()
      {
        auto const cellSize0 = shuffler0.cells.size();
        auto const cellSize1 = shuffler1.cells.size();

        checkNoMovement();

        // Move two particles at a time
        **shuffler0.cells.begin() += LatticePosition(50, 50, 50);
        **std::next(shuffler0.cells.begin()) += LatticePosition(50, 50, 50);
        stepper(Stepper::START, Stepper::END);
        CPPUNIT_ASSERT_EQUAL(cellSize0, shuffler0.cells.size());
        CPPUNIT_ASSERT_EQUAL(cellSize1, shuffler1.cells.size());
        stepper(Stepper::START, Stepper::END);
        CPPUNIT_ASSERT_EQUAL(cellSize0 - 2, shuffler0.cells.size());
        CPPUNIT_ASSERT_EQUAL(cellSize1 + 2, shuffler1.cells.size());

        checkNoMovement();

        // Move one particles at a time
        **shuffler1.cells.begin() -= LatticePosition(50, 50, 50);
        stepper(Stepper::START, Stepper::END);
        CPPUNIT_ASSERT_EQUAL(cellSize0 - 2, shuffler0.cells.size());
        CPPUNIT_ASSERT_EQUAL(cellSize1 + 2, shuffler1.cells.size());
        **std::next(shuffler1.cells.begin()) -= LatticePosition(50, 50, 50);
        stepper(Stepper::START, Stepper::END);
        CPPUNIT_ASSERT_EQUAL(cellSize0 - 1, shuffler0.cells.size());
        CPPUNIT_ASSERT_EQUAL(cellSize1 + 1, shuffler1.cells.size());
        stepper(Stepper::START, Stepper::END);
        CPPUNIT_ASSERT_EQUAL(cellSize0, shuffler0.cells.size());
        CPPUNIT_ASSERT_EQUAL(cellSize1, shuffler1.cells.size());

        checkNoMovement();
      }

      void ParticleShufflerTests:: testSloshing()
      {
        auto const cellSize0 = shuffler0.cells.size();
        auto const cellSize1 = shuffler1.cells.size();

        checkNoMovement();

        // Particle moves back to shuffler0 before transit to shuffler1 is complete
        // However, the transit must still take place since communication channels are prepped for
        // it.
        **shuffler0.cells.begin() += LatticePosition(50, 50, 50);
        stepper(Stepper::START, Stepper::END);
        CPPUNIT_ASSERT_EQUAL(cellSize0, shuffler0.cells.size());
        CPPUNIT_ASSERT_EQUAL(cellSize1, shuffler1.cells.size());
        **shuffler0.cells.begin() -= LatticePosition(50, 50, 50);
        stepper(Stepper::START, Stepper::END);
        CPPUNIT_ASSERT_EQUAL(cellSize0 - 1, shuffler0.cells.size());
        CPPUNIT_ASSERT_EQUAL(cellSize1 + 1, shuffler1.cells.size());

        // Now the particle will actually move back
        stepper(Stepper::START, Stepper::END);
        CPPUNIT_ASSERT_EQUAL(cellSize0 - 1, shuffler0.cells.size());
        CPPUNIT_ASSERT_EQUAL(cellSize1 + 1, shuffler1.cells.size());
        stepper(Stepper::START, Stepper::END);
        CPPUNIT_ASSERT_EQUAL(cellSize0, shuffler0.cells.size());
        CPPUNIT_ASSERT_EQUAL(cellSize1, shuffler1.cells.size());

        checkNoMovement();
      }

      CPPUNIT_TEST_SUITE_REGISTRATION (ParticleShufflerTests);
    }
  }
}

#endif  // ONCE<|MERGE_RESOLUTION|>--- conflicted
+++ resolved
@@ -141,40 +141,6 @@
           util::Packer messageFor1;
       };
 
-<<<<<<< HEAD
-      void ParticleShufflerTests :: testPackUnpackCell()
-      {
-        // Cell to pack and later unpack
-        auto const cell = std::dynamic_pointer_cast<Cell>(*shuffler0.cells.begin());
-        // First figure out size
-        auto const bufferSize = cellPackSize(cell);
-        CPPUNIT_ASSERT(bufferSize > 0);
-        // Create a larger buffer, just in case
-        std::vector<int8_t> buffer(bufferSize * 2, 0);
-        // pack the cell
-        int8_t* endBuffer = (buffer.data() << cell);
-        decltype(bufferSize) const diff(endBuffer - buffer.data());
-        CPPUNIT_ASSERT_EQUAL(diff, bufferSize);
-
-        CellContainer::value_type newCell(new Cell(*cell));
-        newCell->GetVertices().clear();
-        newCell->SetScale(2e12);
-        CPPUNIT_ASSERT(newCell->GetNumberOfNodes() != cell->GetNumberOfNodes());
-        CPPUNIT_ASSERT(std::abs(newCell->GetScale() - cell->GetScale()) > 0.1);
-        endBuffer = buffer.data();
-        endBuffer = (buffer.data() >> newCell);
-        CPPUNIT_ASSERT_EQUAL(diff, bufferSize);
-        CPPUNIT_ASSERT_EQUAL(newCell->GetNumberOfNodes(), cell->GetNumberOfNodes());
-        CPPUNIT_ASSERT_DOUBLES_EQUAL(newCell->GetScale(), cell->GetScale(), 1e-8);
-        for(size_t i(0); i < newCell->GetNumberOfNodes(); ++i) {
-          CPPUNIT_ASSERT_DOUBLES_EQUAL(newCell->GetVertices()[i].x, cell->GetVertices()[i].x, 1e-8);
-          CPPUNIT_ASSERT_DOUBLES_EQUAL(newCell->GetVertices()[i].y, cell->GetVertices()[i].y, 1e-8);
-          CPPUNIT_ASSERT_DOUBLES_EQUAL(newCell->GetVertices()[i].z, cell->GetVertices()[i].z, 1e-8);
-        }
-      }
-
-=======
->>>>>>> f891460d
       void ParticleShufflerTests :: stepper(Stepper const & start, Stepper const & last)
       {
         auto doThisStep = [&start, &last](Stepper const &step)
