//
// Copyright (C) University College London, 2007-2012, all rights reserved.
//
// This file is part of HemeLB and is CONFIDENTIAL. You may not work
// with, install, use, duplicate, modify, redistribute or share this
// file, or any part thereof, other than as allowed by any agreement
// specifically made by you with University College London.
//

#ifndef HEMELB_UNITTESTS_REDBLOOD_FIXTURES_H
#define HEMELB_UNITTESTS_REDBLOOD_FIXTURES_H

#include "unittests/helpers/FourCubeBasedTestFixture.h"
#include "unittests/helpers/Comparisons.h"
#include "redblood/Mesh.h"
#include "redblood/Cell.h"

namespace hemelb
{
  namespace unittests
  {
    class BasisFixture : public CppUnit::TestFixture
    {
      public:
        void setUp()
        {
          // facets at something degrees from one another
          mesh.vertices.push_back(LatticePosition(0, 0, 0));
          mesh.vertices.push_back(LatticePosition(1, 0, 0));
          mesh.vertices.push_back(LatticePosition(0, 1, 0));
          mesh.vertices.push_back(LatticePosition(0, 0, 1));

          redblood::MeshData::Facet indices;
          indices[0] = 0;
          indices[1] = 1;
          indices[2] = 2;
          mesh.facets.push_back(indices);
          indices[0] = 0;
          indices[1] = 2;
          indices[2] = 3;
          mesh.facets.push_back(indices);
          indices[0] = 0;
          indices[1] = 3;
          indices[2] = 1;
          mesh.facets.push_back(indices);
          indices[0] = 1;
          indices[1] = 3;
          indices[2] = 2;
          mesh.facets.push_back(indices);
        }

      protected:
        hemelb::redblood::MeshData mesh;
    };

    class EnergyVsGradientFixture : public BasisFixture
    {
      public:
        template<class ENERGY, class GRADIENT>
        void energyVsForces(ENERGY const &energy, GRADIENT const &gradient,
                            LatticePosition const &dir, size_t node, double epsilon = 1e-8)
        {
          std::vector<LatticeForceVector> forces(4, LatticeForceVector(0, 0, 0));
          PhysicalEnergy const firstE(gradient(mesh, forces));

          redblood::MeshData newmesh(mesh);
          newmesh.vertices[node] += dir * epsilon;
          PhysicalEnergy const deltaE(energy(newmesh) - firstE);

          double const tolerance(std::max(std::abs( (deltaE / epsilon) * 1e-4), 1e-8));
          CPPUNIT_ASSERT(helpers::is_zero(forces[node].Dot(dir) + (deltaE / epsilon), tolerance));
        }

        template<class ENERGY, class GRADIENT>
        void energyVsForces(ENERGY const &energy, GRADIENT const &gradient, double epsilon = 1e-8)
        {
          for (size_t node(0); node < mesh.vertices.size(); ++node)
            for (size_t i(0); i < 3; ++i)
              energyVsForces(energy,
                             gradient,
                             LatticePosition(i == 0, i == 1, i == 2),
                             node,
                             epsilon);
        }

        template<class BOTH>
        void energyVsForces(BOTH const &both, double epsilon = 1e-8)
        {
          energyVsForces(both, both, epsilon);
        }
    };

    class SquareDuctTetrahedronFixture : public helpers::FourCubeBasedTestFixture
    {
      public:
        SquareDuctTetrahedronFixture() :
            FourCubeBasedTestFixture(), mesh(redblood::tetrahedron())
        {
        }

        void setUp()
        {
          FourCubeBasedTestFixture::setUp();
          mesh = redblood::refine(initial_mesh(), refinement());
          mesh *= Dimensionless(CubeSize() - 3) * 0.5;
          mesh += Dimensionless(CubeSize()) * 0.5;
        }

      protected:
        // Functions to parameterize the fizture
        virtual size_t CubeSize() const
        {
          return 32 + 2;
        }
        virtual size_t refinement() const
        {
          return 3;
        }
        virtual redblood::Mesh initial_mesh() const
        {
          return redblood::tetrahedron();
        }

        hemelb::redblood::Cell mesh;
    };

    template<class CELLTYPE = redblood::Cell>
    redblood::CellContainer TwoPancakeSamosas(PhysicalDistance cutoff)
    {
      redblood::CellContainer cells;
      redblood::Mesh pancake = redblood::pancakeSamosa();
      pancake += LatticePosition(1, 1, 1) * cutoff * 0.5;
      // safer to clone so cells has its own copy
      cells.emplace_back(std::make_shared<CELLTYPE>(pancake.clone()));
      pancake += LatticePosition(3, 0, 1) * cutoff;
      cells.emplace_back(std::make_shared<CELLTYPE>(pancake.clone()));

      return cells;
    }
<<<<<<< HEAD
=======

  protected:
    hemelb::redblood::MeshData mesh;
};

class EnergyVsGradientFixture : public BasisFixture {

  public:
  template<class ENERGY, class GRADIENT>
    void energyVsForces(
        ENERGY const &_energy,
        GRADIENT const &_gradient,
        LatticePosition const &_dir,
        size_t _node, double _epsilon = 1e-8) {

      std::vector<LatticeForceVector> forces(4, LatticeForceVector(0,0,0));
      PhysicalEnergy const firstE(_gradient(mesh, forces));

      redblood::MeshData newmesh(mesh);
      newmesh.vertices[_node] += _dir * _epsilon;
      PhysicalEnergy const deltaE(_energy(newmesh) - firstE);

      double const tolerance(
          std::max(std::abs((deltaE / _epsilon) * 1e-4), 1e-8)
      );
      CPPUNIT_ASSERT(
          helpers::is_zero(
            forces[_node].Dot(_dir) + (deltaE / _epsilon),
            tolerance
          )
      );
    }

  template<class ENERGY, class GRADIENT>
    void energyVsForces(ENERGY const &_energy,
        GRADIENT const &_gradient,
        double _epsilon = 1e-8) {

      for(size_t node(0); node < mesh.vertices.size(); ++node) 
        for(size_t i(0); i < 3; ++i)
          energyVsForces(
            _energy, _gradient,
            LatticePosition(i==0, i==1, i==2),
            node, _epsilon
          );
    }

  template<class BOTH>
    void energyVsForces(BOTH const &_both, double _epsilon = 1e-8) {
      energyVsForces(_both, _both, _epsilon);
    }
};

class SquareDuctTetrahedronFixture : public helpers::FourCubeBasedTestFixture {
  public:
    SquareDuctTetrahedronFixture()
      : FourCubeBasedTestFixture(), mesh(redblood::tetrahedron()) {}

    void setUp() {
      FourCubeBasedTestFixture::setUp();
      mesh = redblood::refine(initial_mesh(), refinement());
      mesh *= Dimensionless(CubeSize() - 3) * 0.5;
      mesh += Dimensionless(CubeSize()) * 0.5;
    }

  protected:
    // Functions to parameterize the fizture
    virtual size_t CubeSize() const { return 32 + 2; }
    virtual size_t refinement() const { return 3; }
    virtual redblood::Mesh initial_mesh() const {
      return redblood::tetrahedron();
    }

    hemelb::redblood::Cell mesh;
};

template<class CELLTYPE=redblood::Cell>
  redblood::CellContainer TwoPancakeSamosas(PhysicalDistance _cutoff) {
    redblood::CellContainer cells;
    redblood::Mesh pancake = redblood::pancakeSamosa();
    pancake += LatticePosition(1, 1, 1) * _cutoff * 0.5;
    // safer to clone so cells has its own copy
    cells.emplace(std::make_shared<CELLTYPE>(pancake.clone()));
    pancake += LatticePosition(3, 0, 1) * _cutoff;
    cells.emplace(std::make_shared<CELLTYPE>(pancake.clone()));

    return cells;
>>>>>>> 93bc5fe0
  }
}
#endif<|MERGE_RESOLUTION|>--- conflicted
+++ resolved
@@ -131,102 +131,12 @@
       redblood::Mesh pancake = redblood::pancakeSamosa();
       pancake += LatticePosition(1, 1, 1) * cutoff * 0.5;
       // safer to clone so cells has its own copy
-      cells.emplace_back(std::make_shared<CELLTYPE>(pancake.clone()));
+      cells.emplace(std::make_shared<CELLTYPE>(pancake.clone()));
       pancake += LatticePosition(3, 0, 1) * cutoff;
-      cells.emplace_back(std::make_shared<CELLTYPE>(pancake.clone()));
+      cells.emplace(std::make_shared<CELLTYPE>(pancake.clone()));
 
       return cells;
     }
-<<<<<<< HEAD
-=======
-
-  protected:
-    hemelb::redblood::MeshData mesh;
-};
-
-class EnergyVsGradientFixture : public BasisFixture {
-
-  public:
-  template<class ENERGY, class GRADIENT>
-    void energyVsForces(
-        ENERGY const &_energy,
-        GRADIENT const &_gradient,
-        LatticePosition const &_dir,
-        size_t _node, double _epsilon = 1e-8) {
-
-      std::vector<LatticeForceVector> forces(4, LatticeForceVector(0,0,0));
-      PhysicalEnergy const firstE(_gradient(mesh, forces));
-
-      redblood::MeshData newmesh(mesh);
-      newmesh.vertices[_node] += _dir * _epsilon;
-      PhysicalEnergy const deltaE(_energy(newmesh) - firstE);
-
-      double const tolerance(
-          std::max(std::abs((deltaE / _epsilon) * 1e-4), 1e-8)
-      );
-      CPPUNIT_ASSERT(
-          helpers::is_zero(
-            forces[_node].Dot(_dir) + (deltaE / _epsilon),
-            tolerance
-          )
-      );
-    }
-
-  template<class ENERGY, class GRADIENT>
-    void energyVsForces(ENERGY const &_energy,
-        GRADIENT const &_gradient,
-        double _epsilon = 1e-8) {
-
-      for(size_t node(0); node < mesh.vertices.size(); ++node) 
-        for(size_t i(0); i < 3; ++i)
-          energyVsForces(
-            _energy, _gradient,
-            LatticePosition(i==0, i==1, i==2),
-            node, _epsilon
-          );
-    }
-
-  template<class BOTH>
-    void energyVsForces(BOTH const &_both, double _epsilon = 1e-8) {
-      energyVsForces(_both, _both, _epsilon);
-    }
-};
-
-class SquareDuctTetrahedronFixture : public helpers::FourCubeBasedTestFixture {
-  public:
-    SquareDuctTetrahedronFixture()
-      : FourCubeBasedTestFixture(), mesh(redblood::tetrahedron()) {}
-
-    void setUp() {
-      FourCubeBasedTestFixture::setUp();
-      mesh = redblood::refine(initial_mesh(), refinement());
-      mesh *= Dimensionless(CubeSize() - 3) * 0.5;
-      mesh += Dimensionless(CubeSize()) * 0.5;
-    }
-
-  protected:
-    // Functions to parameterize the fizture
-    virtual size_t CubeSize() const { return 32 + 2; }
-    virtual size_t refinement() const { return 3; }
-    virtual redblood::Mesh initial_mesh() const {
-      return redblood::tetrahedron();
-    }
-
-    hemelb::redblood::Cell mesh;
-};
-
-template<class CELLTYPE=redblood::Cell>
-  redblood::CellContainer TwoPancakeSamosas(PhysicalDistance _cutoff) {
-    redblood::CellContainer cells;
-    redblood::Mesh pancake = redblood::pancakeSamosa();
-    pancake += LatticePosition(1, 1, 1) * _cutoff * 0.5;
-    // safer to clone so cells has its own copy
-    cells.emplace(std::make_shared<CELLTYPE>(pancake.clone()));
-    pancake += LatticePosition(3, 0, 1) * _cutoff;
-    cells.emplace(std::make_shared<CELLTYPE>(pancake.clone()));
-
-    return cells;
->>>>>>> 93bc5fe0
   }
 }
 #endif