--- conflicted
+++ resolved
@@ -54,14 +54,8 @@
           {
             latticeData = FourCubeLatticeData::Create(CubeSize, 1);
             simState = new lb::SimulationState(60.0 / (70.0 * 5000.0), 1000);
-<<<<<<< HEAD
-            propertyCache = new hemelb::lb::MacroscopicPropertyCache(*simState, *latticeData);
+            propertyCache = new hemelb::lb::MacroscopicPropertyCache(*simState, latticeData->GetLocalFluidSiteCount());
             unitConverter = new hemelb::util::UnitConverter(simState->GetTimeStepLength(), VoxelSize, latticeData->GetOrigin());
-=======
-            propertyCache = new hemelb::lb::MacroscopicPropertyCache(*simState, latticeData->GetLocalFluidSiteCount());
-            lbmParams = new lb::LbmParameters(0.1, VoxelSize);
-            unitConverter = new hemelb::util::UnitConverter(lbmParams, simState, VoxelSize, latticeData->GetOrigin());
->>>>>>> 30afef29
             dataSourceIterator = new hemelb::extraction::LbDataSourceIterator(*propertyCache,
                                                                               *latticeData,
                                                                               *unitConverter);
