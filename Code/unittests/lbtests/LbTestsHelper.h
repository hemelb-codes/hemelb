--- conflicted
+++ resolved
@@ -342,11 +342,7 @@
               for (Direction direction = 1; direction < Lattice::NUMVECTORS; direction++)
               {
                 // -1 means that the a given link does not cross any boundary
-<<<<<<< HEAD
                 if (latticeData.GetSite(siteIndex).template GetWallDistance<Lattice> (direction) != (distribn_t) -1)
-=======
-                if (latticeData.GetSite(siteIndex).template GetWallDistance<Lattice>(direction) != -1)
->>>>>>> 7d780ad5
                 {
                   latticeData.SetBoundaryDistance(siteIndex, direction, wallDistance);
                 }
