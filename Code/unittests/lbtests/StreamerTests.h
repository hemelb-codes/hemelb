--- conflicted
+++ resolved
@@ -41,42 +41,22 @@
             FourCubeBasedTestFixture::setUp();
             propertyCache = new lb::MacroscopicPropertyCache(*simState, *latDat);
 
-<<<<<<< HEAD
-            // Initialise the collision.
-            lb::kernels::InitParams initParams;
-            initParams.latDat = latDat;
             normalCollision = new lb::collisions::Normal<lb::kernels::LBGK<lb::lattices::D3Q15> >(initParams);
 
             simpleCollideAndStream = new lb::streamers::SimpleCollideAndStream<lb::collisions::Normal<
                 lb::kernels::LBGK<lb::lattices::D3Q15> > >(initParams);
-            simpleBounceBack
-                = new lb::streamers::SimpleBounceBack<lb::collisions::Normal<lb::kernels::LBGK<lb::lattices::D3Q15> > >(initParams);
-            regularised
-                = new lb::streamers::Regularised<lb::collisions::Normal<lb::kernels::LBGK<lb::lattices::D3Q15> > >(initParams);
-            fInterpolation
-                = new lb::streamers::FInterpolation<lb::collisions::Normal<lb::kernels::LBGK<lb::lattices::D3Q15> > >(initParams);
-            guoZhengShi
-                = new lb::streamers::GuoZhengShi<lb::collisions::Normal<lb::kernels::LBGK<lb::lattices::D3Q15> > >(initParams);
-=======
-
-            normalCollision = new lb::collisions::Normal<lb::kernels::LBGK<D3Q15> >(initParams);
-
-            simpleCollideAndStream = new lb::streamers::SimpleCollideAndStream<
-                lb::collisions::Normal<lb::kernels::LBGK<D3Q15> > >(initParams);
-            simpleBounceBack =
-                new lb::streamers::SimpleBounceBack<lb::collisions::Normal<lb::kernels::LBGK<D3Q15> > >(initParams);
-            regularised =
-                new lb::streamers::Regularised<lb::collisions::Normal<lb::kernels::LBGK<D3Q15> > >(initParams);
-            fInterpolation =
-                new lb::streamers::FInterpolation<lb::collisions::Normal<lb::kernels::LBGK<D3Q15> > >(initParams);
-            guoZhengShi =
-                new lb::streamers::GuoZhengShi<lb::collisions::Normal<lb::kernels::LBGK<D3Q15> > >(initParams);
->>>>>>> b26db44c
+            simpleBounceBack = new lb::streamers::SimpleBounceBack<lb::collisions::Normal<lb::kernels::LBGK<
+                lb::lattices::D3Q15> > >(initParams);
+            regularised = new lb::streamers::Regularised<
+                lb::collisions::Normal<lb::kernels::LBGK<lb::lattices::D3Q15> > >(initParams);
+            fInterpolation = new lb::streamers::FInterpolation<lb::collisions::Normal<lb::kernels::LBGK<
+                lb::lattices::D3Q15> > >(initParams);
+            guoZhengShi = new lb::streamers::GuoZhengShi<
+                lb::collisions::Normal<lb::kernels::LBGK<lb::lattices::D3Q15> > >(initParams);
           }
 
           void tearDown()
           {
-
             delete propertyCache;
 
             delete normalCollision;
@@ -94,7 +74,7 @@
             // Initialise fOld in the lattice data. We choose values so that each site has
             // an anisotropic distribution function, and that each site's function is
             // distinguishable.
-            LbTestsHelper::InitialiseAnisotropicTestData<lb::lattices::D3Q15>(latDat);
+            LbTestsHelper::InitialiseAnisotropicTestData<lb::lattices::D3Q15>( latDat);
 
             // Use the streaming operator on the entire lattice.
             simpleCollideAndStream->StreamAndCollide<false> (0,
@@ -113,11 +93,13 @@
               for (unsigned int streamedDirection = 0; streamedDirection < lb::lattices::D3Q15::NUMVECTORS; ++streamedDirection)
               {
 
-                site_t streamerIndex =
-                    streamedSite.GetStreamedIndex<lb::lattices::D3Q15> (lb::lattices::D3Q15::INVERSEDIRECTIONS[streamedDirection]);
+                site_t
+                    streamerIndex =
+                        streamedSite.GetStreamedIndex<lb::lattices::D3Q15> (lb::lattices::D3Q15::INVERSEDIRECTIONS[streamedDirection]);
 
                 // If this site streamed somewhere sensible, it must have been streamed to.
-                if (streamerIndex >= 0 && streamerIndex < (lb::lattices::D3Q15::NUMVECTORS * latDat->GetLocalFluidSiteCount()))
+                if (streamerIndex >= 0 && streamerIndex < (lb::lattices::D3Q15::NUMVECTORS
+                    * latDat->GetLocalFluidSiteCount()))
                 {
                   site_t streamerSiteId = streamerIndex / lb::lattices::D3Q15::NUMVECTORS;
 
@@ -147,7 +129,7 @@
             // Initialise fOld in the lattice data. We choose values so that each site has
             // an anisotropic distribution function, and that each site's function is
             // distinguishable.
-            LbTestsHelper::InitialiseAnisotropicTestData<lb::lattices::D3Q15>(latDat);
+            LbTestsHelper::InitialiseAnisotropicTestData<lb::lattices::D3Q15>( latDat);
             fInterpolation->StreamAndCollide<false> (0,
                                                      latDat->GetLocalFluidSiteCount(),
                                                      lbmParams,
@@ -171,7 +153,8 @@
                 geometry::Site streamerSite = latDat->GetSite(streamerIndex);
 
                 // If this site streamed somewhere sensible, it must have been streamed to.
-                if (streamerIndex >= 0 && streamerIndex < (lb::lattices::D3Q15::NUMVECTORS * latDat->GetLocalFluidSiteCount()))
+                if (streamerIndex >= 0 && streamerIndex < (lb::lattices::D3Q15::NUMVECTORS
+                    * latDat->GetLocalFluidSiteCount()))
                 {
                   site_t streamerSiteId = streamerIndex / lb::lattices::D3Q15::NUMVECTORS;
 
@@ -239,9 +222,11 @@
                     const geometry::Site awayFromWallSite = latDat->GetSite(awayFromWallIndex);
 
                     // (initialise it to f_old).
-                    LbTestsHelper::InitialiseAnisotropicTestData<lb::lattices::D3Q15>(awayFromWallIndex, awayFromWallFOld);
-
-                    lb::kernels::HydroVars<lb::kernels::LBGK<lb::lattices::D3Q15> > awayFromWallsHydroVars(awayFromWallFOld);
+                    LbTestsHelper::InitialiseAnisotropicTestData<lb::lattices::D3Q15>(awayFromWallIndex,
+                                                                                      awayFromWallFOld);
+
+                    lb::kernels::HydroVars<lb::kernels::LBGK<lb::lattices::D3Q15> >
+                        awayFromWallsHydroVars(awayFromWallFOld);
 
                     normalCollision->CalculatePreCollision(awayFromWallsHydroVars, awayFromWallSite);
 
@@ -276,8 +261,8 @@
 
                     CPPUNIT_ASSERT_DOUBLES_EQUAL_MESSAGE(msg.str(),
                                                          hydroVars.GetFPostCollision()[oppDirection],
-                                                         * (latDat->GetFNew(streamedToSite * lb::lattices::D3Q15::NUMVECTORS
-                                                             + streamedDirection)),
+                                                         * (latDat->GetFNew(streamedToSite
+                                                             * lb::lattices::D3Q15::NUMVECTORS + streamedDirection)),
                                                          allowedError);
                   }
                 }
@@ -290,7 +275,7 @@
             // Initialise fOld in the lattice data. We choose values so that each site has
             // an anisotropic distribution function, and that each site's function is
             // distinguishable.
-            LbTestsHelper::InitialiseAnisotropicTestData<lb::lattices::D3Q15>(latDat);
+            LbTestsHelper::InitialiseAnisotropicTestData<lb::lattices::D3Q15>( latDat);
 
             site_t firstWallSite = latDat->GetInnerCollisionCount(0);
             site_t wallSitesCount = latDat->GetInnerCollisionCount(1) - firstWallSite;
@@ -346,7 +331,8 @@
                 site_t streamerIndex = streamedSite.GetStreamedIndex<lb::lattices::D3Q15> (oppDirection);
 
                 // Is streamerIndex a valid index?
-                if (streamerIndex >= 0 && streamerIndex < (lb::lattices::D3Q15::NUMVECTORS * latDat->GetLocalFluidSiteCount()))
+                if (streamerIndex >= 0 && streamerIndex < (lb::lattices::D3Q15::NUMVECTORS
+                    * latDat->GetLocalFluidSiteCount()))
                 {
                   // The streamer index is a valid index in the domain, therefore stream and collide has happened
                   site_t streamerSiteId = streamerIndex / lb::lattices::D3Q15::NUMVECTORS;
@@ -400,7 +386,7 @@
             // Initialise fOld in the lattice data. We choose values so that each site has
             // an anisotropic distribution function, and that each site's function is
             // distinguishable.
-            LbTestsHelper::InitialiseAnisotropicTestData<lb::lattices::D3Q15>(latDat);
+            LbTestsHelper::InitialiseAnisotropicTestData<lb::lattices::D3Q15>( latDat);
 
             site_t firstWallSite = latDat->GetInnerCollisionCount(0);
             site_t wallSitesCount = latDat->GetInnerCollisionCount(1) - firstWallSite;
@@ -456,7 +442,8 @@
                 site_t streamerIndex = streamedSite.GetStreamedIndex<lb::lattices::D3Q15> (oppDirection);
 
                 // Is streamerIndex a valid index?
-                if (streamerIndex >= 0 && streamerIndex < (lb::lattices::D3Q15::NUMVECTORS * latDat->GetLocalFluidSiteCount()))
+                if (streamerIndex >= 0 && streamerIndex < (lb::lattices::D3Q15::NUMVECTORS
+                    * latDat->GetLocalFluidSiteCount()))
                 {
                   // The streamer index is a valid index in the domain, therefore stream and collide has happened
                   site_t streamerSiteId = streamerIndex / lb::lattices::D3Q15::NUMVECTORS;
@@ -532,7 +519,7 @@
               // Initialise fOld in the lattice data. We choose values so that each site has
               // an anisotropic distribution function, and that each site's function is
               // distinguishable.
-              LbTestsHelper::InitialiseAnisotropicTestData<lb::lattices::D3Q15>(latDat);
+              LbTestsHelper::InitialiseAnisotropicTestData<lb::lattices::D3Q15>( latDat);
 
               // Make some fairly arbitrary choices early on.
               const site_t chosenSite = 0;
@@ -544,8 +531,9 @@
               const Direction chosenDoubleWallDirection2 = 8;
 
               // Calculate the next site out from the wall.
-              const site_t nextSiteAwayFromWall = streamer.GetStreamedIndex<lb::lattices::D3Q15> (chosenUnstreamedDirection)
-                  / lb::lattices::D3Q15::NUMVECTORS;
+              const site_t nextSiteAwayFromWall =
+                  streamer.GetStreamedIndex<lb::lattices::D3Q15> (chosenUnstreamedDirection)
+                      / lb::lattices::D3Q15::NUMVECTORS;
               const geometry::Site& nextSiteAway = latDat->GetSite(nextSiteAwayFromWall);
 
               // Enforce that there's a boundary in the wall direction.
@@ -598,9 +586,11 @@
                 {
                   // Get f old at the two sites that may be relevant, and calculate their hydrodynamic
                   // vars.
-                  distribn_t streamerFOld[lb::lattices::D3Q15::NUMVECTORS], nextSiteOutFOld[lb::lattices::D3Q15::NUMVECTORS];
+                  distribn_t streamerFOld[lb::lattices::D3Q15::NUMVECTORS],
+                      nextSiteOutFOld[lb::lattices::D3Q15::NUMVECTORS];
                   LbTestsHelper::InitialiseAnisotropicTestData<lb::lattices::D3Q15>(chosenSite, streamerFOld);
-                  LbTestsHelper::InitialiseAnisotropicTestData<lb::lattices::D3Q15>(nextSiteAwayFromWall, nextSiteOutFOld);
+                  LbTestsHelper::InitialiseAnisotropicTestData<lb::lattices::D3Q15>(nextSiteAwayFromWall,
+                                                                                    nextSiteOutFOld);
 
                   lb::kernels::HydroVars<lb::kernels::LBGK<lb::lattices::D3Q15> > streamerHydroVars(streamerFOld);
                   lb::kernels::HydroVars<lb::kernels::LBGK<lb::lattices::D3Q15> > nextSiteOutHydroVars(nextSiteOutFOld);
@@ -649,10 +639,15 @@
                   }
 
                   // Get the value to compare against, calculate eqm distribn.
-                  distribn_t streamedFNew = latDat->GetFNew(lb::lattices::D3Q15::NUMVECTORS * chosenSite)[streamedDirection];
+                  distribn_t streamedFNew =
+                      latDat->GetFNew(lb::lattices::D3Q15::NUMVECTORS * chosenSite)[streamedDirection];
 
                   distribn_t fEqm[lb::lattices::D3Q15::NUMVECTORS];
-                  lb::lattices::D3Q15::CalculateFeq(streamerHydroVars.density, velocityWall.x, velocityWall.y, velocityWall.z, fEqm);
+                  lb::lattices::D3Q15::CalculateFeq(streamerHydroVars.density,
+                                                    velocityWall.x,
+                                                    velocityWall.y,
+                                                    velocityWall.z,
+                                                    fEqm);
 
                   CPPUNIT_ASSERT_DOUBLES_EQUAL(streamedFNew, fEqm[streamedDirection] + (1.0 + lbmParams->GetOmega())
                       * fNeqWall, allowedError);
@@ -662,7 +657,6 @@
           }
 
         private:
-
           lb::MacroscopicPropertyCache* propertyCache;
 
           lb::collisions::Normal<lb::kernels::LBGK<lb::lattices::D3Q15> >* normalCollision;
@@ -670,11 +664,13 @@
           lb::streamers::SimpleCollideAndStream<lb::collisions::Normal<lb::kernels::LBGK<lb::lattices::D3Q15> > >
               * simpleCollideAndStream;
 
-          lb::streamers::SimpleBounceBack<lb::collisions::Normal<lb::kernels::LBGK<lb::lattices::D3Q15> > > * simpleBounceBack;
+          lb::streamers::SimpleBounceBack<lb::collisions::Normal<lb::kernels::LBGK<lb::lattices::D3Q15> > >
+              * simpleBounceBack;
 
           lb::streamers::Regularised<lb::collisions::Normal<lb::kernels::LBGK<lb::lattices::D3Q15> > > * regularised;
 
-          lb::streamers::FInterpolation<lb::collisions::Normal<lb::kernels::LBGK<lb::lattices::D3Q15> > > * fInterpolation;
+          lb::streamers::FInterpolation<lb::collisions::Normal<lb::kernels::LBGK<lb::lattices::D3Q15> > >
+              * fInterpolation;
 
           lb::streamers::GuoZhengShi<lb::collisions::Normal<lb::kernels::LBGK<lb::lattices::D3Q15> > >* guoZhengShi;
 
