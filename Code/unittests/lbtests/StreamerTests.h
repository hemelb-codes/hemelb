--- conflicted
+++ resolved
@@ -27,13 +27,8 @@
           CPPUNIT_TEST_SUITE(StreamerTests);
           CPPUNIT_TEST(TestSimpleCollideAndStream);
           CPPUNIT_TEST(TestFInterpolation);
-<<<<<<< HEAD
           CPPUNIT_TEST(TestSimpleBounceBack);
           CPPUNIT_TEST(TestRegularised);CPPUNIT_TEST_SUITE_END();
-=======
-          CPPUNIT_TEST(TestSimpleBounceBack);CPPUNIT_TEST_SUITE_END();
-
->>>>>>> 4ecf4ba7
         public:
 
           void setUp()
@@ -60,12 +55,8 @@
                 lb::collisions::Normal<lb::kernels::LBGK> >(initParams);
             simpleBounceBack = new lb::streamers::SimpleBounceBack<
                 lb::collisions::Normal<lb::kernels::LBGK> >(initParams);
-<<<<<<< HEAD
             regularised =
                 new lb::streamers::Regularised<lb::collisions::Normal<lb::kernels::LBGK> >(initParams);
-
-=======
->>>>>>> 4ecf4ba7
             fInterpolation = new lb::streamers::FInterpolation<
                 lb::collisions::Normal<lb::kernels::LBGK> >(initParams);
           }
@@ -244,11 +235,7 @@
                     LbTestsHelper::InitialiseAnisotropicTestData<D3Q15>(awayFromWallIndex,
                                                                         awayFromWallFOld);
 
-<<<<<<< HEAD
-                    lb::kernels::HydroVars<lb::kernels::LBGK> awayFromWallsHydroVars(awayFromWallPostColl);
-=======
                     lb::kernels::HydroVars<lb::kernels::LBGK> awayFromWallsHydroVars(awayFromWallFOld);
->>>>>>> 4ecf4ba7
 
                     normalCollision->CalculatePreCollision(awayFromWallsHydroVars,
                                                            awayFromWallIndex);
@@ -493,6 +480,7 @@
                   // Calculate what the value streamed to site streamedToSite should be.
                   lb::kernels::HydroVars<lb::kernels::LBGK> streamerHydroVars(streamerFOld);
                   normalCollision->CalculatePreCollision(streamerHydroVars, streamerSiteId);
+                  normalCollision->Collide(lbmParams, streamerHydroVars);
 
                   // If the streamer is a mid-fluid site, normal stream and collide has happened. Otherwise, regularised-type stream and collide
                   if (latDat->GetSiteData(streamerSiteId).GetCollisionType() == FLUID)
@@ -500,9 +488,7 @@
                     // F_new should be equal to the value that was streamed from this other site
                     // in the same direction as we're streaming from.
                     CPPUNIT_ASSERT_DOUBLES_EQUAL_MESSAGE("Regularised",
-                                                         normalCollision->Collide(lbmParams,
-                                                                                  streamedDirection,
-                                                                                  streamerHydroVars),
+                                                         streamerHydroVars.GetFPostCollision()[streamedDirection],
                                                          streamedToFNew[streamedDirection],
                                                          allowedError);
                   }
@@ -528,7 +514,8 @@
 
                   // Initialise streamedToSiteFOld with the original data
                   distribn_t streamerToSiteFOld[D3Q15::NUMVECTORS];
-                  LbTestsHelper::InitialiseAnisotropicTestData<D3Q15>(streamedToSite, streamerToSiteFOld);
+                  LbTestsHelper::InitialiseAnisotropicTestData<D3Q15>(streamedToSite,
+                                                                      streamerToSiteFOld);
                   lb::kernels::HydroVars<lb::kernels::LBGK> hydroVars(streamerToSiteFOld);
                   normalCollision->CalculatePreCollision(hydroVars, streamedToSite);
 
@@ -559,15 +546,10 @@
           lb::collisions::Normal<lb::kernels::LBGK>* normalCollision;
 
           lb::streamers::SimpleCollideAndStream<lb::collisions::Normal<lb::kernels::LBGK> > * simpleCollideAndStream;
-<<<<<<< HEAD
 
           lb::streamers::SimpleBounceBack<lb::collisions::Normal<lb::kernels::LBGK> > * simpleBounceBack;
 
           lb::streamers::Regularised<lb::collisions::Normal<lb::kernels::LBGK> > * regularised;
-=======
-
-          lb::streamers::SimpleBounceBack<lb::collisions::Normal<lb::kernels::LBGK> > * simpleBounceBack;
->>>>>>> 4ecf4ba7
 
           lb::streamers::FInterpolation<lb::collisions::Normal<lb::kernels::LBGK> > * fInterpolation;
 
