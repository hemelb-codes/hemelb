--- conflicted
+++ resolved
@@ -191,38 +191,8 @@
 option(CTEMPLATE_PATCH_ALIGN "Define GTL align macros as gnu" OFF)
 find_package(CTemplate)
 if (CTEMPLATE_FOUND)
-  message("Ctemplate already installed, no need to download")
-else()
-<<<<<<< HEAD
-  message("Ctemplate not installed, will build from source")
-  
-  if (CTEMPLATE_PATCH_VACOPY)
-    set(PATCH_COMMAND_VACOPY patch -p1 < ${HEMELB_DEPENDENCIES_PATH}/patches/ctemplate_vacopy.diff)
-  else()
-    set(PATCH_COMMAND_VACOPY echo novacopy)
-  endif()
-  if (CTEMPLATE_PATCH_ALIGN)
-    set(PATCH_COMMAND_ALIGN patch -p1 < ${HEMELB_DEPENDENCIES_PATH}/patches/ctemplate_align.diff)
-  else()
-    set(PATCH_COMMAND_ALIGN echo noalign)
-  endif()
-  
-  ExternalProject_Add(ctemplate
-    # Download
-    GIT_REPOSITORY https://github.com/OlafvdSpek/ctemplate.git
-    GIT_TAG ctemplate-2.3
-    # Patch
-    PATCH_COMMAND ${PATCH_COMMAND_ALIGN} && ${PATCH_COMMAND_VACOPY}
-    # Configure
-    CONFIGURE_COMMAND <SOURCE_DIR>/configure --prefix=<INSTALL_DIR>  ${CTEMPLATE_CONFIGURE_OPTIONS}
-    # Build
-    BUILD_COMMAND make -j${HEMELB_SUBPROJECT_MAKE_JOBS}
-    BUILD_IN_SOURCE 1
-    # Install
-    INSTALL_DIR ${HEMELB_DEPENDENCIES_INSTALL_PATH}
-    INSTALL_COMMAND make install
-    )
-=======
+	message("Ctemplate already installed, no need to download")
+else()
 	message("Ctemplate not installed, will build from source")
 	find_file(CTEMPLATE_TARBALL ctemplate-2.3.tar.gz
 		DOC "Path to download CTemplate (can be url http://)"
@@ -252,7 +222,6 @@
 		BUILD_IN_SOURCE 1
 		PATCH_COMMAND ${PATCH_COMMAND_ALIGN} && ${PATCH_COMMAND_VACOPY}
 	)
->>>>>>> 197041c9
 endif()
 
 #-----------------ZLIB --------------------------------
