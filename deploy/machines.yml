default: 
  # General default values for all machines live in the default dictionary.
  # Machine-specific overrides replace these.
  # Mercurial server to find HemeLB
  hg: "ssh://hg@entropy.chem.ucl.ac.uk"
  # Repository on the mercurial server to find HemeLB
  repository: "hemelb"
  # Default Modules to load or unload on remote, via module 'foo'
  # e.g. ['load cmake'].
  modules: []
  # Commands to execute before attempting a remote build.
  build_prefix_commands: []
  # Commands to execute as part of remote run jobs.
  run_prefix_commands: []
  # Templates to use to find space to checkout and build HemeLB on the remote.
  # All user- and generally- defined values in these config dictionaries will be interpolated via $foo
  home_path_template: "/home/$username"
  # Name for the Project Fabric folder
  fabric_dir: "FabricHemeLb"
  # Path to runtime accessible filesystem (default is same as build time)
  runtime_path_template: "$home_path"
  make_jobs: 1
  corespernode: 1
  # Default options used in the CMake configure step.
  # Command to use to launch remote jobs
  # e.g. qsub, empty string to launch interactively.
  job_dispatch: ''
  # Path to build filesystem folder
  # All user-defined values in these config dictionaries will be interpolated via $foo
  remote_path_template: "$home_path/$fabric_dir"
  # Path to run filesystem folder
  work_path_template: "$runtime_path/$fabric_dir"
  install_path_template: "$remote_path/install"
  # Normally, the regression test can be run directly out of diffTest, but sometimes needs to be copied to a runtime file area.
  regression_test_path_template: "$regression_test_source_path"
  python_build: "TODO"
  template_key: false
  temp_path_template: "/tmp"
  cmake_options: {}
  job_name_template: '${config}_${build_number}_${machine_name}_${cores}_${snapshots}_${images}'
  config_name_template: "${profile}_${StringVoxelSize}_${Steps}_${Cycles}"
<<<<<<< HEAD
  stat: qstat
=======
  manual_ssh: false
>>>>>>> f7a2034f
legion: 
  job_dispatch: "qsub"
  # The remote host-name to use.
  remote: "legion.rc.ucl.ac.uk"
  # The path python disttools use for builds.
  python_build: "python2.6"
  modules: ["remove mpi/qlogic/1.2.7/intel","remove compilers/intel/11.1/072","add compilers/gnu/4.1.2", "add mpi/openmpi/1.4.1/gnu", "add cmake/2.8.3", "add python/2.6.6/gnu"]
  runtime_path_template: "$home_path/Scratch"
  node_type_restriction_template: '#$$ -ac allow="${node_type}"'
  node_type: "X"
  corespernode: 12
  temp_path_template: false #Legion sets its own tmpdir
  template_key: legion
legion_vampir:
  fabric_dir: "VampirHemeLB"
  import: legion
  build_prefix_commands: ["export CXX=mpicxx-vt","export CC=mpicc-vt", "export LD=mpicc-vt"] #Tell autoconf for dependencies where the compilers are
  cmake_options: 
    CMAKE_CXX_COMPILER: "mpicxx-vt"
    CMAKE_C_COMPILER: "mpicc-vt"
legion_intel:
  fabric_dir: "IntelHemeLB"
  import: legion
  modules: ["remove mpi/qlogic/1.2.7/intel","add mpi/openmpi/1.4.1/intel","add cmake/2.8.3", "add python/2.6.6/gnu"]
  build_prefix_commands: ["export CXX=icpc","export CC=icc", "export LD=icc"] #Tell autoconf for dependencies where the hector compilers are
  cmake_options: 
    HEMELB_USE_ALL_WARNINGS_GNU: "OFF"
    CMAKE_CXX_COMPILER: "icpc"
    CMAKE_C_COMPILER: "icc"
    CMAKE_CXX_FLAGS_RELEASE: ""
    HEMELB_OPTIMISATION: "-O3"
    HEMELB_DEPENDENCIES_SET_RPATH: "OFF"
planck:
  needs_tarballs: true
  remote: "planck.chem.ucl.ac.uk"
  python_build: "lib/python2.6"
  template_key: default
entropy: 
  remote: "entropy.chem.ucl.ac.uk"
  python_build: "lib/python2.6"
  runtime_path_template: "/store4/blood/$username"
  template_key: default
hector:
  max_job_name_chars: 15
  make_jobs: 4
  job_dispatch: "qsub"
  no_ssh: true # Hector doesn't allow outgoing ssh sessions.
  remote: "login.hector.ac.uk"
  # On hector, *all files* which are needed at runtime, must be on the /work filesystem, so we must make the install location be on the /work filesystem
  install_path_template: "$work_path/install"
  home_path_template: "/home/$project/$project/$username"
  runtime_path_template: "/work/$project/$project/$username"
  modules: ["load CMake/2.8.6"]
  build_prefix_commands: ["export CXX=CC","export CC=cc", "export LD=CC"] #Tell autoconf for dependencies where the hector compilers are
  temp_path_template: "$work_path/tmp"
  regression_test_path_template: "$work_path/regression"
  queue: "parallel"
  python_build: "lib64/python2.6"
  corespernode: 32
  cmake_options: 
    HEMELB_USE_ALL_WARNINGS_GNU: "OFF"
    CMAKE_CXX_COMPILER: "CC"
    CMAKE_C_COMPILER: "cc"
    CMAKE_CXX_FLAGS_RELEASE: ""
    HEMELB_OPTIMISATION: "-O3"
    HEMELB_DEPENDENCIES_SET_RPATH: "OFF"
    CTEMPLATE_PATCH_ALIGN: "ON"
hector_login: #Hector, compiling for login nodes and serial queues
<<<<<<< HEAD
  import: "hector"
  fabric_dir: "FabricHemeLbLogin"
  modules: ["load CMake/2.8.6", "swap xtpe-interlagos xtpe-istanbul"]
  job_dispatch: ""
=======
   import: "hector"
   fabric_dir: "FabricHemeLbLogin"
   modules: ["load CMake/2.8.6", "swap xtpe-interlagos xtpe-istanbul"]
   job_dispatch: ""
hector_vampir:
  import: "hector"
  template_key: hector
  fabric_dir: "FabricHemeLBVampir"
  build_prefix_commands:
    - export CXX=vtCC
    - export CC=vtcc
    - export LD=vtCC
  run_prefix_commands:
    - export VT_BUFFER_SIZE=150M
  cmake_options: 
    HEMELB_USE_ALL_WARNINGS_GNU: "OFF"
    CMAKE_CXX_COMPILER: "vtCC"
    CMAKE_C_COMPILER: "vtcc"
    CMAKE_CXX_FLAGS_RELEASE: "-vt:mpi"
    HEMELB_OPTIMISATION: "-O3"
    HEMELB_DEPENDENCIES_SET_RPATH: "OFF"
    CTEMPLATE_PATCH_ALIGN: "ON"
  modules: ["load CMake/2.8.6","use /home/d37/d37/vampir/privatemodules","load vampirtrace","load vampir"]
>>>>>>> f7a2034f
julian:
   home_path_template: "/Users/$username"
   remote: "julian.chem.ucl.ac.uk"
   python_build: "lib/python2.7"
   template_key: default
oppenheimer:
   remote: "oppenheimer.chem.ucl.ac.uk"
   build_prefix_commands: ["export set PATH=$PATH:/home/jamespjh/install/bin","export set PYTHONPATH=$PYTHONPATH:/home/jamespjh/install/lib/python2.6/site-packages"]
   no_hg: true
   job_dispatch: "qsub"
   python_build: "lib/python2.6"
   make_jobs: 4
localhost:
   remote: "localhost"
   python_build: "lib/python2.7"
   template_key: default
   make_jobs: 4
<<<<<<< HEAD
huygens:
    remote: "huygens.sara.nl"
    username: "sar00033"
    no_hg: true
    home_path_template: "/home/$username/hemelb"
    modules: ["load cmake/2.8.5","load gcc"]
    build_prefix_commands: [] #Tell autoconf for dependencies where the hector compilers are
    temp_path_template: /scratch/shared
    regression_test_path_template: "$work_path/regression"
    corespernode: 32
    job_dispatch:  llsubmit
    stat: llq
    needs_tarballs: true
    python_build: 'lib64/python2.6'
    cmake_options: 
      HEMELB_USE_ALL_WARNINGS_GNU: "OFF"
      CMAKE_CXX_COMPILER: "mpCC"
      CMAKE_C_COMPILER: "mpcc"
      CMAKE_CXX_FLAGS_RELEASE: ""
      HEMELB_OPTIMISATION: "-O3"
      CPPUNIT_CONFIGURE_OPTIONS: --host=powerpc64-unknown-linux-gnu
      CTEMPLATE_CONFIGURE_OPTIONS: --host=powerpc64-unknown-linux-gnu
=======
riken:
   remote: "127.0.0.1:2200"  #Not a place to run code, just to get the via code there to run on Marigold
   no_ssh: true
   no_hg: true
   needs_tarballs: true
# Before the marigold section will work, you need to set up your LOCAL ssh config as follows:
# Host riken
#  HostName 127.0.0.1
#  Port 2200
#  User jamespjh
#  Host marigold
#  ProxyCommand ssh -q riken nc -w60 10.1.40.31 22
#  Host marigold_run
#  ProxyCommand ssh -q marigold nc -w60 mg 22
# And also, have followed the RIKEN instructions to join the RIKEN VPN with localhost:2200 forwarding to Riken.
marigold:
   remote: marigold
   no_ssh: true
   no_hg: true
   needs_tarballs: true
   manual_ssh: true
   runtime_path_template: "/data/$username"
   install_path_template: "$work_path/install"
   template_key: marigold
   build_prefix_commands:
     - export CXX=/opt/FJSVtclang/1.2.0/bin/mpiFCCpx
     - export CC=/opt/FJSVtclang/1.2.0/bin/mpifccpx
     - export CPPFLAGS="-DNO_THREADS"
     - export CXXFLAGS=""
   cmake_options:
     CMAKE_CXX_COMPILER: /opt/FJSVtclang/1.2.0/bin/mpiFCCpx
     CMAKE_C_COMPILER: /opt/FJSVtclang/1.2.0/bin/mpifccpx
     CTEMPLATE_CONFIGURE_OPTIONS: --host=sparc64-unknown-linux-gnu
     CPPUNIT_CONFIGURE_OPTIONS: --host=sparc64-unknown-linux-gnu
     PARMETIS_CXX: /opt/FJSVtclang/1.2.0/bin/mpiFCCpx
     PARMETIS_CC: /opt/FJSVtclang/1.2.0/bin/mpifccpx
     CTEMPLATE_PATCH_VACOPY: ON
     CTEMPLATE_PATCH_ALIGN: ON
marigold_run:
  import: marigold
  remote: marigold_run
  
>>>>>>> f7a2034f
<|MERGE_RESOLUTION|>--- conflicted
+++ resolved
@@ -39,11 +39,8 @@
   cmake_options: {}
   job_name_template: '${config}_${build_number}_${machine_name}_${cores}_${snapshots}_${images}'
   config_name_template: "${profile}_${StringVoxelSize}_${Steps}_${Cycles}"
-<<<<<<< HEAD
+  manual_ssh: false
   stat: qstat
-=======
-  manual_ssh: false
->>>>>>> f7a2034f
 legion: 
   job_dispatch: "qsub"
   # The remote host-name to use.
@@ -112,12 +109,6 @@
     HEMELB_DEPENDENCIES_SET_RPATH: "OFF"
     CTEMPLATE_PATCH_ALIGN: "ON"
 hector_login: #Hector, compiling for login nodes and serial queues
-<<<<<<< HEAD
-  import: "hector"
-  fabric_dir: "FabricHemeLbLogin"
-  modules: ["load CMake/2.8.6", "swap xtpe-interlagos xtpe-istanbul"]
-  job_dispatch: ""
-=======
    import: "hector"
    fabric_dir: "FabricHemeLbLogin"
    modules: ["load CMake/2.8.6", "swap xtpe-interlagos xtpe-istanbul"]
@@ -141,7 +132,6 @@
     HEMELB_DEPENDENCIES_SET_RPATH: "OFF"
     CTEMPLATE_PATCH_ALIGN: "ON"
   modules: ["load CMake/2.8.6","use /home/d37/d37/vampir/privatemodules","load vampirtrace","load vampir"]
->>>>>>> f7a2034f
 julian:
    home_path_template: "/Users/$username"
    remote: "julian.chem.ucl.ac.uk"
@@ -159,7 +149,6 @@
    python_build: "lib/python2.7"
    template_key: default
    make_jobs: 4
-<<<<<<< HEAD
 huygens:
     remote: "huygens.sara.nl"
     username: "sar00033"
@@ -182,7 +171,7 @@
       HEMELB_OPTIMISATION: "-O3"
       CPPUNIT_CONFIGURE_OPTIONS: --host=powerpc64-unknown-linux-gnu
       CTEMPLATE_CONFIGURE_OPTIONS: --host=powerpc64-unknown-linux-gnu
-=======
+   
 riken:
    remote: "127.0.0.1:2200"  #Not a place to run code, just to get the via code there to run on Marigold
    no_ssh: true
@@ -224,5 +213,4 @@
 marigold_run:
   import: marigold
   remote: marigold_run
-  
->>>>>>> f7a2034f
+  