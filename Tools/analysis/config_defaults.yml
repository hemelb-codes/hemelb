--- conflicted
+++ resolved
@@ -54,17 +54,10 @@
         'acceptance.txt':
             acceptance: 'Accepted: (.*)'
     gmy_files:
-<<<<<<< HEAD
-#        'config.gmy':
-#            gmy_fluid_site_count: sum(BlockFluidSiteCounts)
-#            gmy_block_size: _BlockSize
-#            gmy_block_count: len(Blocks)
-=======
         'config.gmy':
             gmy_fluid_site_count: site_count
             gmy_block_size: block_size
             gmy_block_count: block_count
->>>>>>> 69aef217
     name_properties:
         machine_by_name: '(legion|hector|oppenheimer|planck|julian|localhost)'
         type_by_name: '(regression|unittests)'
