--- conflicted
+++ resolved
@@ -1,7 +1,3 @@
-<<<<<<< HEAD
-from vtk import vtkSTLReader, vtkCutter, vtkPlane, \
-    vtkPolyDataConnectivityFilter, vtkTransformPolyDataFilter, vtkTransform
-=======
 # 
 # Copyright (C) University College London, 2007-2012, all rights reserved.
 # 
@@ -9,10 +5,10 @@
 # with, install, use, duplicate, modify, redistribute or share this
 # file, or any part thereof, other than as allowed by any agreement
 # specifically made by you with University College London.
-# 
+#
 
-from vtk import vtkSTLReader, vtkCutter, vtkPlane, vtkPolyDataConnectivityFilter, vtkTransformPolyDataFilter, vtkTransform
->>>>>>> 732b3176
+from vtk import vtkSTLReader, vtkCutter, vtkPlane, \
+    vtkPolyDataConnectivityFilter, vtkTransformPolyDataFilter, vtkTransform
 
 class SurfaceIntersectionFinder(object):
     """Contains a VTK pipeline to find the intersection of a Iolet plane with
